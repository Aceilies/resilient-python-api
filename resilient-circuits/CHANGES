<<<<<<< HEAD
2021-02: ver. 40.0
* Remove need for calling '/message_destinations' endpoint
=======
2021-02: version 40.0
* Added '--print-env' flag to selftest command to print the environment when the test runs
* Bug fixes
>>>>>>> a22eaf48

2020-12-08: version 39.0

* resilient-circuits now only loads the functions that are pip installed and/or are in the components directory
* Added 'num_workers' as an app config which specifies how many functions you can run in parallel within the range 1-50 inclusive. It defaults to 10.
* selftest now has an exit code of 1 if it fails
* exits circuits on 'Not connected event'

2020-08-05: version 38.0

* Exposed timeouts and tuning parameters to API and STOMP timeouts

2020-07-15: version 37.2

* Sorted output for 'list' command.
* Bug fixes.

2020-04-15: version 37

* Deprecated 'codegen' and 'extract' command-line arguments. See resilient-sdk for moved functionality.

2020-04-15: version 36.2.dev

* Deprecated 'codegen' and 'extract' command-line arguments. See resilient-sdk for moved functionality.

2020-01-16: version 35.0.195

* Moved ImportDefinition to `resilient` package
* Fixed handling of `APP_CONFIG_FILE` in different contexts
* Changed `resilient` dependency to be >=35
* Fixed `resilient-circuits run -r`
* Fixed dependency issue for `watchdog`


2019-10-07 version 34.0.194

* Updated exception handling. Introduced BaseFunctionError class, ability to hide trace, and include messages.
* Fix `cafile=false` throwing `AttributeError`
* Fix a bug when Python component's `package_name == function_name`


2019-08-02: version 33.0.189

* Added support for API key and API key secret, now able to authenticate
  using API keys instead of email/password.
* New functions added to resilient-lib:
    'get_file_attachment_metadata()'
    'write_to_tmp_file()'
* Updated 'validate_fields()' function in resilient-lib,
  adding the ability to validate fields in app.config.
* Other minor bug fixes.


2019-07-03: version 32.0.186

*  Added more flexible 'execute_call_v2()' method in resilient-lib.
*  Fix for deprecated log warnings.
*  Other minor bug fixes.


2019-04-12: version 32.0.140

*  Fix for exposed Resilient passwords in resilient-circuits log when run in DEBUG mode.
*  'codegen' creates setup.py files which will programmatically compute function component entry points.
*  Added WorkflowStatus class.
*  Running 'codegen', 'codegen --reload', and 'extract' now automatically creates export files in Resilient to run against. Manually export no longer needed.
*  'extract' will now extract all data associated with playbooks including Tasks, Scripts, and custom Artifact Types.
*  Support for activemq hosted externally (ISC).
*  Improvements to 'resilient-lib'.
*  Other minor bug fixes/improvements.


2019-03-06: version 32.0.126

Removed selftest from function template
Improvements to resilient-lib


2019-01-15: version 32.0

Added `resilient-lib` to repo and PyPi - common library calls which facilitate the development of functions for IBM Resilient
Added Sphinx documentation builder
Fixed an issue with `resilient-circuits extract`


2018-12-05: version 31.0

Add 'resilient-circuits selftest' command to call selftest functions for every package and prints their return state
Add 'resilient-circuits clone' Clone Resilient workflows
Add 'resilient-circuits codegen --reload' command to reload existing package
Add 'resilient-circuits extract' command to extract customization data into a single file
Added support for specifying lists of packages to run 'config/customize/selftest' against
Added 'rc-webserver' and 'rc-cts' to repo and PyPi
Added codegen improvements
Jinja template imporvements
Bug Fixes


2018-04-15: version 30.0

Add '@function' decorator to implement workflow functions
Add 'resilient-circuits test' command to replace res-action-test
Add 'resilient-circuits codegen' command to generate boilerplate functions and installable packages
Add 'resilient-circuits customize' command to import customizations from installed packages
Fix an issue with keyring values outside the [resilient] config section
Fix various issues with pytest-resilient-circuits mocks and fixtures
Update action message log format for greater readability
Update 'resilient-circuits list' to show packages with no components
Add '-v' flag to 'resilient-circuits list'


2018-02-22: version 29.1.0

Fix an issue with performance receiving STOMP messages


2017-12-12: version 29.0.1

Fix an issue with backward compatibility between 'co3' and 'resilient' package names


2017-12-01: version 29.0.0

New package versions: Published under the MIT open-source license.
New package versions: Published to pypi.
resilient: Refactoring base class to support minimal environments
resilient-circuits: change default JINJA autoescape for safety
pytest-resilient-circuits: support creating datatables in tests
gadget: don't print labels to stdout


2017-09-01: version 28.2.1

change license to MIT
rename 'co3' package to 'resilient'
    NOTE: The module 'co3' is retained for backward compatibility, and most applications will still work
      using 'import co3' after this change.  Applications that import from submodules (`import co3.co3.xxx`)
      must be changed to import from 'resilient' instead.
Add 'docs' for autogenerated package documentation


2017-08-24: version 28.1.

co3: add 'patch' method to SimpleClient for efficient field-level updates

gadget: add '--patch' option
gadget: use 'patch' instead of 'get_put' for '--update' actions
gadget: fix a problem using 'gadget --list' with unicode characters in incident names

resilient-circuits: fix a problem with python3 handling unicode surrogate pairs (e.g. emoji) in action messages
resilient-circuits: add 'idna' and 'punycode' JINJA filters for domain encoding
resilient-circuits: add '--config-file' commandline argument
resilient-circuits: fix various performance and reliability issues


2017-06-22: version 28.0.33

co3: disable the ConfigParser '%' interpolation feature


2017-06-14: version 28.0.30

co3: Add get_const() to get the ConstREST endpoint
co3: Add search() to post to the SearchExREST endpoint (only for v28+ servers)
     (Note: there is no method to call the deprecated 'searchREST' endpoint from earlier versions)
co3: Add --search option and artifact_search.json example to 'gadget'
co3: Fix proxy support, adding config options: proxy_host, proxy_port, proxy_user, proxy_password
co3: Remove 'stomp.py' dependency, resilient_circuits now uses stompest library
co3: New 'res-keyring' command-line utility to store secrets in the keyring
co3: Move the keyring and env argument parser from resilient_circuits into co3,
     so all config files can make use of '^xxx' (keyring) and '$xxx' (environment) values
co3: Add a dependency on 'keyring' package

resilient-circuits: Change the STOMP protocol implementation from 'stomp.py' to 'stompest' library,
     with a significant refactoring, for better reliability and maintainability.
resilient-circuits: Add support for STOMP connections via proxy server.
resilient-circuits: Add a dependency on 'stompest' and 'pysocks' packages
resilient-circuits: Remove old 'stomp.py'-based examples
resilient-circuits: Name unnamed actions, e.g. those initiated from v28 workflow, as '_unnamed_'
resilient-circuits: Defer subscribing to queues until all components have loaded
resilient-circuits: Fix a problem with international characters in 'get_action_field_label()'
resilient-circuits: Fix a problem with international characters in status messages and exceptions
resilient-circuits: Change to the 'app_restartable' functionality to remove a memory leak and streamline.
     Instead of fully unloading and reloading components on configuration file changes,
     Components are instead sent a 'reload' event.
resilient-circuits: Update the file_lookup example to handle the reload event


2017-04-27: version 27.1.22

co3: Remove 'dist', instead releases are available on https://github.com/Co3Systems/co3-api/releases
co3: Minor modifications to automated build numbering

resilient-circuits: Remove 'dist', instead releases are available on https://github.com/Co3Systems/co3-api/releases
resilient-circuits: Build numbering to track the 'co3' module; depend where version is >= major.minor
resilient-circuits: Config entry 'stomp_cafile' to support using different TLS certificates for STOMP and REST
resilient-circuits: Bugfix in 'app_restartable' configuration file handling


2017-04-21: version 27.1.13

co3: Remember the available orgs that the user can log in to
co3: Add 'post_artifact_file' method to support posting file (binary) artifacts
co3: Add 'cached_get' method and '--cache-ttl' commandline option
co3: Add 'get_client' helper function to properly construct a SimpleClient from options
co3: For Debian OS, specify exact version of the 'keyring' dependency
co3: Use configuration file ($APP_CONFIG_FILE or ./app.config or ~/.resilient/app.config) for utility scripts
co3: Move the utility scripts 'gadget' and 'finfo' into the co3 module, installed as executables
co3: Add support for tests
Internal procedure change to use CI build process to produce the distribution package

resilient-circuits: Various updates for reliability
resilient-circuits: New support for packaged installable application components
resilient-circuits: New 'resilient-circuits' utility executable to configure and run applications
resilient-circuits: Make 'components' directory optional
resilient-circuits: Updated configuration file locations ($APP_CONFIG_FILE or ./app.config or ~/.resilient/app.config)
resilient-circuits: Log the servername at startup

pytest-resilient-circuits: New framework for tests and mocks


2017-02-17: version 27.0.0

Licensing change to "IBM Resilient"
co3: Support UTF8 strings in co3 module
co3: Support UTF8 characters in configuration files
co3: Add optional 'timeout' parameter to REST calls
co3: Add 'NoChange' to optimize get/put
co3: Fix 'post_attachment()' to guess MIME-type based on the filename

resilient-circuits: Add documentation for reading configuration values from keystore with 'key=^VALUE' syntax
resilient-circuits: Add an option for reading configuration values from the environment with 'key=$VALUE' syntax
resilient-circuits: Add '@debounce()' decorator for event handler functions
resilient-circuits: Add '--noload' option to skip loading specific components
resilient-circuits: Load components in a deterministic order (alphabetically)
resilient-circuits: Better handle connecting to Resilient without Action Module enabled
resilient-circuits: Better consistency with REST API in TLS certificate verification


2016-08-10: version 26.0.3

Add requirements.txt for easier offline downloading of Python dependencies


2016-08-10: version 26.0.2

resilient-circuits: Fix issue when unsubscribing from STOMP queues


2016-08-01: version 26.0.1

resilient-circuits: Allow override of password prompting
resilient-circuits: Allow blank config values
resilient-circuits: Fix an issue with 'app-restartable' updating too often
resilient-circuits: Fix an issue with events for non-string channel ids
resilient-circuits: Fix an issue with loading some action components


2016-06-29: version 26.0.0<|MERGE_RESOLUTION|>--- conflicted
+++ resolved
@@ -1,11 +1,7 @@
-<<<<<<< HEAD
 2021-02: ver. 40.0
 * Remove need for calling '/message_destinations' endpoint
-=======
-2021-02: version 40.0
 * Added '--print-env' flag to selftest command to print the environment when the test runs
 * Bug fixes
->>>>>>> a22eaf48
 
 2020-12-08: version 39.0
 
