#!/usr/bin/env python
# -*- coding: utf-8 -*-

""" Setup for co3 module """

from __future__ import print_function
import io
import os
import sys
from setuptools import setup, find_packages
from setuptools.command.test import test as TestCommand

here = os.path.abspath(os.path.dirname(__file__))

<<<<<<< HEAD
major_minor_version = "28.0"

=======
>>>>>>> abef1b2e
def read(*filenames, **kwargs):
    encoding = kwargs.get('encoding', 'utf-8')
    sep = kwargs.get('sep', '\n')
    buf = []
    for filename in filenames:
        with io.open(filename, encoding=encoding) as f:
            buf.append(f.read())
    return sep.join(buf)

#
def read_version_number():
    path = os.path.join(os.path.dirname(__file__), "co3", "version.txt")
    with open(path) as f:
        ver = f.read()
    return ver.strip()

version = read_version_number()

long_description = read('README')


class PyTest(TestCommand):
    user_options = [('configfile=', 'c', "Resilient Config File for co3argparse"),
                    ('co3args=', 'a', "Resilient Optional Args for co3argparse"),
                    ('pytestargs=', 'p', "Pytest Optional Args")]

    def initialize_options(self):
        TestCommand.initialize_options(self)
        self.configfile = ""
        self.co3args = ""
        self.pytestargs = ""
        self.test_suite = True
        self.test_args = []

    def finalize_options(self):
        import shlex
        TestCommand.finalize_options(self)
        if self.configfile:
            self.test_args += ["--config-file=%s" % self.configfile]
        if self.co3args:
            self.test_args += ["--co3args=%s" % self.co3args]
        if self.pytestargs:
            self.test_args += shlex.split(self.pytestargs)

    def run_tests(self):
        # import here, because outside the eggs aren't loaded
        print("Running Tests with args: %s" % self.test_args)
        import pytest
        errno = pytest.main(args=self.test_args)
        sys.exit(errno)


setup(
    name='co3',
    version=version,
    url='https://www.resilientsystems.com/',
    license='IBM Resilient License',

    author='IBM Resilient',
    install_requires=[
        'argparse',
        'stomp.py>=4.0.12',
        'requests>=2.6.0',
        'requests-toolbelt>=0.6.0',
        'requests-mock>=1.2.0',
        'six',
        'cachetools'
    ],
    extras_require={
        ':python_version < "3.2"': [
            'configparser'
        ]
    },
    tests_require=["pytest", ],
    cmdclass={"test": PyTest},
    author_email='support@resilientsystems.com',
    description='Resilient API',
    long_description=long_description,
    packages=find_packages(), # packages=['co3'],
    include_package_data=True,
    platforms='any',
    classifiers=[
        'Programming Language :: Python',
    ],
    entry_points={
        'console_scripts': ['finfo = co3.bin.finfo:main',
                            'gadget = co3.bin.gadget:main']
    }
)<|MERGE_RESOLUTION|>--- conflicted
+++ resolved
@@ -11,12 +11,8 @@
 from setuptools.command.test import test as TestCommand
 
 here = os.path.abspath(os.path.dirname(__file__))
-
-<<<<<<< HEAD
 major_minor_version = "28.0"
 
-=======
->>>>>>> abef1b2e
 def read(*filenames, **kwargs):
     encoding = kwargs.get('encoding', 'utf-8')
     sep = kwargs.get('sep', '\n')
