--- conflicted
+++ resolved
@@ -60,12 +60,9 @@
         'stomp.py>=4.0.12',
         'requests>=2.6.0',
         'requests-toolbelt>=0.6.0',
-<<<<<<< HEAD
         'requests-mock>=1.2.0',
-        'six'
-=======
+        'six',
         'cachetools'
->>>>>>> a8f91956
     ],
     extras_require={
         ':python_version < "3.2"': [
