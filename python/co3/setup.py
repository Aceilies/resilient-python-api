#!/usr/bin/env python
# -*- coding: utf-8 -*-

""" Setup for resilient module """

from __future__ import print_function
import os
import sys
from setuptools import setup, find_packages
from setuptools.command.test import test as TestCommand

here = os.path.abspath(os.path.dirname(__file__))
<<<<<<< HEAD
major_minor_version = "28.1"
#
=======
major_minor_version = "28.0"


>>>>>>> d534a743
def read_version_number():
    path = os.path.join(os.path.dirname(__file__), "resilient", "version.txt")
    with open(path) as f:
        ver = f.read()
    return ver.strip()

version = read_version_number()


class PyTest(TestCommand):
    user_options = [('configfile=', 'c', "Resilient Config File for co3argparse"),
                    ('co3args=', 'a', "Resilient Optional Args for co3argparse"),
                    ('pytestargs=', 'p', "Pytest Optional Args")]

    def initialize_options(self):
        TestCommand.initialize_options(self)
        self.configfile = ""
        self.co3args = ""
        self.pytestargs = ""
        self.test_suite = True
        self.test_args = []

    def finalize_options(self):
        import shlex
        TestCommand.finalize_options(self)
        if self.configfile:
            self.test_args += ["--config-file=%s" % self.configfile]
        if self.co3args:
            self.test_args += ["--co3args=%s" % self.co3args]
        if self.pytestargs:
            self.test_args += shlex.split(self.pytestargs)

    def run_tests(self):
        # import here, because outside the eggs aren't loaded
        print("Running Tests with args: %s" % self.test_args)
        import pytest
        errno = pytest.main(args=self.test_args)
        sys.exit(errno)


setup(
    name='resilient',
    version=version,
    url='https://www.resilientsystems.com/',
    license='IBM Resilient License',

    author='IBM Resilient',
    install_requires=[
        'argparse',
        'requests>=2.6.0',
        'requests-toolbelt>=0.6.0',
        'requests-mock>=1.2.0',
        'six',
        'cachetools'
    ],
    extras_require={
        ':python_version < "3.2"': [
            'configparser'
        ],
        ':"Debian" in platform_version': [
            'keyring<=9.1'
            # There is no 'gcc' on Resilient appliance; later versions cause trouble
        ],
        ':python_version >= "2.7"': [
            'keyring'
        ],
        ':python_version == "2.6"': [
            'keyring==5.4'
        ]
    },
    tests_require=["pytest", ],
    cmdclass={"test": PyTest},
    author_email='support@resilientsystems.com',
    description='Resilient API',
    long_description='Resilient API',
    packages=find_packages(),
    include_package_data=True,
    platforms='any',
    classifiers=[
        'Programming Language :: Python',
    ],
    entry_points={
        'console_scripts': ['finfo = resilient.bin.finfo:main',
                            'gadget = resilient.bin.gadget:main',
                            'res-keyring = resilient.bin.res_keyring:main']
    }
)<|MERGE_RESOLUTION|>--- conflicted
+++ resolved
@@ -10,14 +10,9 @@
 from setuptools.command.test import test as TestCommand
 
 here = os.path.abspath(os.path.dirname(__file__))
-<<<<<<< HEAD
-major_minor_version = "28.1"
-#
-=======
-major_minor_version = "28.0"
+major_minor_version = "28.2"
 
 
->>>>>>> d534a743
 def read_version_number():
     path = os.path.join(os.path.dirname(__file__), "resilient", "version.txt")
     with open(path) as f:
