--- conflicted
+++ resolved
@@ -1,8 +1,5 @@
-<<<<<<< HEAD
-=======
 # -*- coding: utf-8 -*-
 
->>>>>>> c04e540a
 import requests
 import json
 import ssl
