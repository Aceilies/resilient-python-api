# -*- coding: utf-8 -*-
# Resilient Systems, Inc. ("Resilient") is willing to license software
# or access to software to the company or entity that will be using or
# accessing the software and documentation and that you represent as
# an employee or authorized agent ("you" or "your") only on the condition
# that you accept all of the terms of this license agreement.
#
# The software and documentation within Resilient's Development Kit are
# copyrighted by and contain confidential information of Resilient. By
# accessing and/or using this software and documentation, you agree that
# while you may make derivative works of them, you:
#
# 1)  will not use the software and documentation or any derivative
#     works for anything but your internal business purposes in
#     conjunction your licensed used of Resilient's software, nor
# 2)  provide or disclose the software and documentation or any
#     derivative works to any third party.
#
# THIS SOFTWARE AND DOCUMENTATION IS PROVIDED "AS IS" AND ANY EXPRESS
# OR IMPLIED WARRANTIES, INCLUDING, BUT NOT LIMITED TO, THE IMPLIED
# WARRANTIES OF MERCHANTABILITY AND FITNESS FOR A PARTICULAR PURPOSE
# ARE DISCLAIMED. IN NO EVENT SHALL RESILIENT BE LIABLE FOR ANY DIRECT,
# INDIRECT, INCIDENTAL, SPECIAL, EXEMPLARY, OR CONSEQUENTIAL DAMAGES
# (INCLUDING, BUT NOT LIMITED TO, PROCUREMENT OF SUBSTITUTE GOODS OR
# SERVICES; LOSS OF USE, DATA, OR PROFITS; OR BUSINESS INTERRUPTION)
# HOWEVER CAUSED AND ON ANY THEORY OF LIABILITY, WHETHER IN CONTRACT,
# STRICT LIABILITY, OR TORT (INCLUDING NEGLIGENCE OR OTHERWISE)
# ARISING IN ANY WAY OUT OF THE USE OF THIS SOFTWARE, EVEN IF ADVISED
# OF THE POSSIBILITY OF SUCH DAMAGE.

import requests
import json
import ssl
import mimetypes
import os
import unicodedata

from requests.adapters import HTTPAdapter
from requests.packages.urllib3.poolmanager import PoolManager
from requests_toolbelt.multipart.encoder import MultipartEncoder


class TLSHttpAdapter(HTTPAdapter):
    """
    Adapter that ensures that we use the best available SSL/TLS version.
    Some environments default to SSLv3, so we need to specifically ask for
    the highest protocol version that both the client and server support.
    Despite the name, SSLv23 can select "TLS" protocols as well as "SSL".
    """
    def init_poolmanager(self, connections, maxsize, block=False):
        self.poolmanager = PoolManager(num_pools=connections,
                                       maxsize=maxsize,
                                       block=block,
                                       ssl_version=ssl.PROTOCOL_SSLv23)


class SimpleHTTPException(Exception):
    """Exception for HTTP errors."""
    def __init__(self, response):
        """
        Args:
          response - the Response object from the get/put/etc.
        """
        super(SimpleHTTPException, self).__init__(u"{0}:  {1}".format(response.reason, response.text))

        self.response = response


def _raise_if_error(response):
    """Helper to raise a SimpleHTTPException if the response.status_code is not 200.

    Args:
      response - the Response object from a get/put/etc.
    Raises:
      SimpleHTTPException - if response.status_code is not 200.
    """
    if response.status_code != 200:
        raise SimpleHTTPException(response)

def ensure_unicode(input):
        """ if input is type str, convert to unicode with utf-8 encoding """
        if input is None:
            return input
        if isinstance(input, str):
            input_unicode =  input.decode('utf-8')
        else:
            input_unicode = input
            
        input_unicode = unicodedata.normalize('NFKC', input_unicode)
        return input_unicode


class SimpleClient(object):
    """Helper for using Resilient REST API."""

    def __init__(self, org_name=None, base_url=None, proxies=None, verify=None):
        """
        Args:
          org_name - the name of the organization to use.
          base_url - the base URL to use.
          proxies - HTTP proxies to use, if any.
          verify - The name of a PEM file to use as the list of trusted CAs.
        """
        self.headers = {'content-type': 'application/json'}
        self.cookies = None
        self.org_id = None
        self.user_id = None
        self.base_url = u'https://app.resilientsystems.com/'
        self.org_name = ensure_unicode(org_name)
        if proxies:
            self.proxies = [ensure_unicode(proxy) for proxy in proxies]
        else:
            self.proxies = None
        if base_url:
            self.base_url = ensure_unicode(base_url)
        self.verify = verify
        if isinstance(verify, basestring):
            self.verify = ensure_unicode(verify)
        if verify is None:
            self.verify = True
        self.authdata = None
        self.session = requests.Session()
        self.session.mount(u'https://', TLSHttpAdapter())

    def connect(self, email, password, timeout=None):
        """Performs connection, which includes authentication.

        Args:
          email - the email address to use for authentication.
          password - the password
          timeout - number of seconds to wait for response
        Returns:
          The Resilient session object (dict)
        Raises:
          SimpleHTTPException - if an HTTP exception occurrs.
        """
        self.authdata = {
            u'email': ensure_unicode(email),
            u'password': ensure_unicode(password)
        }
        return self._connect(timeout=timeout)

    def _connect(self, timeout=None):
        """Establish a session"""
        response = self.session.post(u"{0}/rest/session".format(self.base_url),
                                     data=json.dumps(self.authdata),
                                     proxies=self.proxies,
                                     headers=self.__make_headers(),
                                     verify=self.verify,
                                     timeout=timeout)
        _raise_if_error(response)
        session = json.loads(response.text)
        orgs = session['orgs']
        selected_org = None
        if orgs is None or len(orgs) == 0:
            raise Exception("User is a member of no orgs")
        elif self.org_name:
            org_names = []
            for org in orgs:
                org_name = org['name']
                org_names.append(org_name)
                if ensure_unicode(org_name) == self.org_name:
                    selected_org = org
        else:
            org_names = [org['name'] for org in orgs]
            msg = u"Please specify the organization name to which you want to connect.  " + \
                  u"The user is a member of the following organizations: '{0}'"
            raise Exception(msg.format(u"', '".join(org_names)))

        if selected_org is None:
            msg = u"The user is not a member of the specified organization '{0}'."
            raise Exception(msg.format(self.org_name, u', '.join(org_names)))

        if not selected_org.get("enabled", False):
            msg = "This organization is not accessible to you.\n\n" + \
                  "This can occur because of one of the following:\n\n" + \
                  "The organization does not allow access from your current IP address.\n" + \
                  "The organization requires authentication with a different provider than you are currently using.\n" + \
                  "Your IP address is {0}"
            raise Exception(msg.format(session["session_ip"]))

        self.org_id = selected_org['id']

        # set the X-sess-id token, which is used to prevent CSRF attacks.
        self.headers['X-sess-id'] = session['csrf_token']
        self.cookies = {
            'JSESSIONID': response.cookies['JSESSIONID']
        }
        self.user_id = session["user_id"]
        return session

    def __make_headers(self, co3_context_token=None, additional_headers=None):
        """Makes a headers dict, including the X-Co3ContextToken (if co3_context_token is specified)."""
        headers = self.headers.copy()
        if co3_context_token is not None:
            headers['X-Co3ContextToken'] = co3_context_token
        if isinstance(additional_headers, dict):
            headers.update(additional_headers)
        return headers

    def _execute_request(self, operation, url, **kwargs):
        """Execute a HTTP request.
           If unauthorized (likely due to a session timeout), retry.
        """
        result = operation(url, **kwargs)
        if result.status_code == 401:  # unauthorized, re-auth and try again
            self._connect()
            result = operation(url, **kwargs)
        return result

    def get(self, uri, co3_context_token=None, timeout=None):
        """Gets the specified URI.  Note that this URI is relative to <base_url>/rest/orgs/<org_id>.  So
        for example, if you specify a uri of /incidents, the actual URL would be something like this:

            https://app.resilientsystems.com/rest/orgs/201/incidents

        Args:
          uri
          co3_context_token
          timeout - number of seconds to wait for response
        Returns:
          A dictionary or array with the value returned by the server.
        Raises:
          SimpleHTTPException - if an HTTP exception occurrs.
        """
        url = u"{0}/rest/orgs/{1}{2}".format(self.base_url, self.org_id, ensure_unicode(uri))
        response = self._execute_request(self.session.get,
                                         url,
                                         proxies=self.proxies,
                                         cookies=self.cookies,
                                         headers=self.__make_headers(co3_context_token),
                                         verify=self.verify,
                                         timeout=timeout)
        _raise_if_error(response)
        return json.loads(response.text)

    def get_content(self, uri, co3_context_token=None, timeout=None):
        """Gets the specified URI.  Note that this URI is relative to <base_url>/rest/orgs/<org_id>.  So
        for example, if you specify a uri of /incidents, the actual URL would be something like this:

            https://app.resilientsystems.com/rest/orgs/201/incidents

        Args:
          uri
          co3_context_token
          timeout - number of seconds to wait for response
        Returns:
          The raw value returned by the server for this resource.
        Raises:
          SimpleHTTPException - if an HTTP exception occurrs.
        """
        url = u"{0}/rest/orgs/{1}{2}".format(self.base_url, self.org_id, ensure_unicode(uri))
        response = self._execute_request(self.session.get,
                                         url,
                                         proxies=self.proxies,
                                         cookies=self.cookies,
                                         headers=self.__make_headers(co3_context_token),
                                         verify=self.verify,
                                         timeout=timeout)
        _raise_if_error(response)
        return response.content

    def post(self, uri, payload, co3_context_token=None, timeout=None):
        """
        Posts to the specified URI.
        Note that this URI is relative to <base_url>/rest/orgs/<org_id>.  So for example, if you
        specify a uri of /incidents, the actual URL would be something like this:

            https://app.resilientsystems.com/rest/orgs/201/incidents
        Args:
           uri
           payload
           co3_context_token
          timeout - number of seconds to wait for response
        Returns:
          A dictionary or array with the value returned by the server.
        Raises:
          SimpleHTTPException - if an HTTP exception occurrs.
        """
        url = u"{0}/rest/orgs/{1}{2}".format(self.base_url, self.org_id, ensure_unicode(uri))
        payload_json = json.dumps(payload)
        response = self._execute_request(self.session.post,
                                         url,
                                         data=payload_json,
                                         proxies=self.proxies,
                                         cookies=self.cookies,
                                         headers=self.__make_headers(co3_context_token),
                                         verify=self.verify,
                                         timeout=timeout)
        _raise_if_error(response)
        return json.loads(response.text)

    def post_attachment(self, uri, filepath, filename=None, mimetype=None, co3_context_token=None, timeout=None):
        """Upload a file to the specified URI"""
<<<<<<< HEAD
        url = "{0}/rest/orgs/{1}{2}".format(self.base_url, self.org_id, uri)
        mime_type = mimetype or mimetypes.guess_type(filename or filepath)[0] or "application/octet-stream"
=======
        filepath = ensure_unicode(filepath)
        if filename:
            filename = ensure_unicode(filename)
        url = u"{0}/rest/orgs/{1}{2}".format(self.base_url, self.org_id, ensure_unicode(uri))
        mime_type = mimetype or mimetypes.guess_type(filepath)[0] or "application/octet-stream"
>>>>>>> eb39cca6
        with open(filepath, 'rb') as filehandle:
            attachment_name = filename or os.path.basename(filepath)
            multipart_data = {'file': (attachment_name, filehandle, mime_type)}
            encoder = MultipartEncoder(fields=multipart_data)
            headers = self.__make_headers(co3_context_token,
                                          additional_headers={'content-type': encoder.content_type})
            response = self._execute_request(self.session.post,
                                             url,
                                             data=encoder,
                                             proxies=self.proxies,
                                             cookies=self.cookies,
                                             headers=headers,
                                             verify=self.verify,
                                             timeout=timeout)
            _raise_if_error(response)
            return json.loads(response.text)

    def _get_put(self, uri, apply_func, co3_context_token=None, timeout=None):
        """Internal helper to do a get/apply/put loop
        (for situations where the put might return a 409/conflict status code)
        """
        url = u"{0}/rest/orgs/{1}{2}".format(self.base_url, self.org_id, ensure_unicode(uri))
        response = self._execute_request(self.session.get,
                                         url,
                                         proxies=self.proxies,
                                         cookies=self.cookies,
                                         headers=self.__make_headers(co3_context_token),
                                         verify=self.verify,
                                         timeout=timeout)
        _raise_if_error(response)
        payload = json.loads(response.text)
        apply_func(payload)
        payload_json = json.dumps(payload)
        response = self._execute_request(self.session.put,
                                         url,
                                         data=payload_json,
                                         proxies=self.proxies,
                                         cookies=self.cookies,
                                         headers=self.__make_headers(co3_context_token),
                                         verify=self.verify,
                                         timeout=timeout)
        if response.status_code == 200:
            return json.loads(response.text)
        elif response.status_code == 409:
            return None
        _raise_if_error(response)
        return None

    def get_put(self, uri, apply_func, co3_context_token=None, timeout=None):
        """Performs a get, calls apply_func on the returned value, then calls self.put.
        If the put call returns a 409 error, then retry.

        Args:
          uri - the URI to use.  Note that this is expected to be relative to the org.
          apply_func - a function to call on the object returned by get.  This is expected
          to alter the object with the desired changes.
          co3_context_token - the Co3ContextToken from a CAF message (if the caller is
          a CAF message processor.
          timeout - number of seconds to wait for response
        Returns;
          The object returned by the put operation (converted from JSON to a Python dict).
        Raises:
          Exception if the get or put returns an unexpected status code.
        """
        while True:
            obj = self._get_put(uri, apply_func, co3_context_token=co3_context_token, timeout=timeout)
            if obj:
                return obj
        return None

    def put(self, uri, payload, co3_context_token=None, timeout=None):
        """
        Puts to the specified URI.
        Note that this URI is relative to <base_url>/rest/orgs/<org_id>.  So for example, if you
        specify a uri of /incidents, the actual URL would be something like this:

            https://app.resilientsystems.com/rest/orgs/201/incidents
        Args:
           uri
           payload
           co3_context_token
          timeout - number of seconds to wait for response
        Returns:
          A dictionary or array with the value returned by the server.
        Raises:
          SimpleHTTPException - if an HTTP exception occurrs.
        """
        url = u"{0}/rest/orgs/{1}{2}".format(self.base_url, self.org_id, ensure_unicode(uri))
        payload_json = json.dumps(payload)
        response = self._execute_request(self.session.put,
                                         url,
                                         data=payload_json,
                                         proxies=self.proxies,
                                         cookies=self.cookies,
                                         headers=self.__make_headers(co3_context_token),
                                         verify=self.verify,
                                         timeout=timeout)
        _raise_if_error(response)
        return json.loads(response.text)

    def delete(self, uri, co3_context_token=None, timeout=None):
        """Deletes the specified URI.

        Args:
          uri
          co3_context_token
          timeout - number of seconds to wait for response
        Returns:
          A dictionary or array with the value returned by the server.
        Raises:
          SimpleHTTPException - if an HTTP exception occurrs.
        """
        url = u"{0}/rest/orgs/{1}{2}".format(self.base_url, self.org_id, ensure_unicode(uri))
        response = self._execute_request(self.session.delete,
                                         url,
                                         proxies=self.proxies,
                                         cookies=self.cookies,
                                         headers=self.__make_headers(co3_context_token),
                                         verify=self.verify,
                                         timeout=timeout)
        if response.status_code == 204:
            # 204 - No content is OK for a delete
            return None
        _raise_if_error(response)
        return json.loads(response.text)
<|MERGE_RESOLUTION|>--- conflicted
+++ resolved
@@ -292,16 +292,11 @@
 
     def post_attachment(self, uri, filepath, filename=None, mimetype=None, co3_context_token=None, timeout=None):
         """Upload a file to the specified URI"""
-<<<<<<< HEAD
-        url = "{0}/rest/orgs/{1}{2}".format(self.base_url, self.org_id, uri)
-        mime_type = mimetype or mimetypes.guess_type(filename or filepath)[0] or "application/octet-stream"
-=======
         filepath = ensure_unicode(filepath)
         if filename:
             filename = ensure_unicode(filename)
         url = u"{0}/rest/orgs/{1}{2}".format(self.base_url, self.org_id, ensure_unicode(uri))
-        mime_type = mimetype or mimetypes.guess_type(filepath)[0] or "application/octet-stream"
->>>>>>> eb39cca6
+        mime_type = mimetype or mimetypes.guess_type(filename or filepath)[0] or "application/octet-stream"
         with open(filepath, 'rb') as filehandle:
             attachment_name = filename or os.path.basename(filepath)
             multipart_data = {'file': (attachment_name, filehandle, mime_type)}
