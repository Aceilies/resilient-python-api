# -*- coding: utf-8 -*-

"""Dynamic component loader"""

import os
import sys
import logging
import traceback
import pkg_resources
from circuits import Loader, Event
from circuits.core.handlers import handler

LOG = logging.getLogger(__name__)


class load(Event):
    """yes"""
    complete = True


class load_all_failure(Event):
    """Event indicating that a component failed to load."""
    pass


class load_all_success(Event):
    """Event indicating that all components were loaded."""
    pass


def safe_but_noisy_import(name):
    modules = sys.modules.copy()
    try:
        if name in sys.modules:
            LOG.debug("Name exists in modules")
            return reload(sys.modules[name])
        else:
            LOG.debug("Name does not exist in modules")
            return __import__(name, globals(), locals(), [""])
    except Exception as exc:
        for name in sys.modules.copy():
            if name not in modules:
                del sys.modules[name]
        LOG.exception(exc)


class ComponentLoader(Loader):
    """A component to automatically load from the componentsdir directory"""

    def __init__(self, opts):
        """Initialize the loader"""
        self.opts = opts
        # Path where components should be found
        self.path = opts['componentsdir']
        # Optionally, a list of filenames that should not be loaded
        noload = opts.get("noload", "")
        self.noload = [filename.strip() for filename in noload.split(",") if filename.strip() != ""]
        super(ComponentLoader, self).__init__(init_kwargs={"opts": opts}, paths=[self.path])
        self.pending_components = []
        self.finished = False

        # Load all installed components
        installed_components = self.discover_installed_components()
        if installed_components:
            self._register_components(installed_components)

        if self.path:
            # Load all components from the components directory
            for filename in os.listdir(self.path):
                filepath = os.path.join(self.path, filename)
                if os.path.isfile(filepath) and os.path.splitext(filename)[1] == ".py":
                    cname = os.path.splitext(filename)[0]
                    if cname != "__init__":
                        if cname in self.noload:
                            LOG.info("Not loading %s", cname)
                        else:
                            LOG.debug("Loading %s", cname)
                            self.pending_components.append(cname)
                            self.fire(load(cname))
    def discover_installed_components(self):
        entry_points = pkg_resources.iter_entry_points('resilient.circuits.components')
        return [ep.load() for ep in entry_points if ep.name not in self.noload]

<<<<<<< HEAD
    def _register_components(self, component_list):
        """ register all installed components and ones from componentsdir """
        LOG.info("Loading %d components", len(component_list))
        for component_class in component_list:
            LOG.info("Loading %s", component_class.__name__)
            try:
                component_class(opts=self.opts).register(self)
                LOG.info("Loaded component %s", component_class.__name__)
            except Exception as e:
                LOG.error("Failed to load component %s", component_class.__name__)
                LOG.error(traceback.format_exc())
                self.fire(load_all_failure())
                return False
        return True
=======
    @handler("registered", channel="*")
    def registered(self, component, manager):
        """Registered Event Handler"""
        if component is self:
            LOG.debug("Loader Registered")

            # Load all installed components
            installed_components = self.discover_installed_components()
            LOG.info("Found %d installed components", len(installed_components))
            for component_class in installed_components:
                LOG.info("Loading %s", component_class.__name__)
                try:
                    component_class(*self._init_args,
                                    **self._init_kwargs).register(self)
                    LOG.info("Loaded installed component %s", component_class.__name__)
                except Exception as e:
                    LOG.error("Failed to load installed component %s", component_class.__name__, exc_info=1)
                    self.fire(load_all_failure())

            if self.path:
                # Load all components from the components directory
                for filename in os.listdir(self.path):
                    filepath = os.path.join(self.path, filename)
                    if os.path.isfile(filepath) and os.path.splitext(filename)[1] == ".py":
                        cname = os.path.splitext(filename)[0]
                        if cname != "__init__":
                            if cname in self.noload:
                                LOG.info("Not loading %s", cname)
                            else:
                                LOG.debug("Loading %s", cname)
                                self.pending_components.append(cname)
                                self.fire(load(cname))
            else:
                self.finished = True
                self.fire(load_all_success())
>>>>>>> d5dfc066

    @handler("exception", channel="loader")
    def exception(self, event, *args, **kwargs):
        if not self.finished:
            fevent = kwargs.get("fevent", None)
            if fevent is not None:
                cname = fevent.args[0]
                LOG.error("An exception occurred while loading component '%s'", cname)
                self.fire(load_all_failure())

    @handler("load_complete")
    def load_complete(self, event, *eargs, **ekwargs):
        """Check whether the component loaded successfully"""
        cname = event.args[0]
        if isinstance(cname, Event):
            cname = cname.args[0]

        if cname in sys.modules:
            LOG.info("Loaded and registered component '%s'", cname)
            self.pending_components.remove(cname)
            if self.pending_components == []:
                self.finished = True
                self.fire(load_all_success())
        else:
            LOG.error("Failed to load component '%s'", cname)
            safe_but_noisy_import(cname)
            self.fire(load_all_failure())<|MERGE_RESOLUTION|>--- conflicted
+++ resolved
@@ -81,7 +81,6 @@
         entry_points = pkg_resources.iter_entry_points('resilient.circuits.components')
         return [ep.load() for ep in entry_points if ep.name not in self.noload]
 
-<<<<<<< HEAD
     def _register_components(self, component_list):
         """ register all installed components and ones from componentsdir """
         LOG.info("Loading %d components", len(component_list))
@@ -91,48 +90,11 @@
                 component_class(opts=self.opts).register(self)
                 LOG.info("Loaded component %s", component_class.__name__)
             except Exception as e:
-                LOG.error("Failed to load component %s", component_class.__name__)
+                LOG.error("Failed to load component %s", component_class.__name__, exc_info=1)
                 LOG.error(traceback.format_exc())
                 self.fire(load_all_failure())
                 return False
         return True
-=======
-    @handler("registered", channel="*")
-    def registered(self, component, manager):
-        """Registered Event Handler"""
-        if component is self:
-            LOG.debug("Loader Registered")
-
-            # Load all installed components
-            installed_components = self.discover_installed_components()
-            LOG.info("Found %d installed components", len(installed_components))
-            for component_class in installed_components:
-                LOG.info("Loading %s", component_class.__name__)
-                try:
-                    component_class(*self._init_args,
-                                    **self._init_kwargs).register(self)
-                    LOG.info("Loaded installed component %s", component_class.__name__)
-                except Exception as e:
-                    LOG.error("Failed to load installed component %s", component_class.__name__, exc_info=1)
-                    self.fire(load_all_failure())
-
-            if self.path:
-                # Load all components from the components directory
-                for filename in os.listdir(self.path):
-                    filepath = os.path.join(self.path, filename)
-                    if os.path.isfile(filepath) and os.path.splitext(filename)[1] == ".py":
-                        cname = os.path.splitext(filename)[0]
-                        if cname != "__init__":
-                            if cname in self.noload:
-                                LOG.info("Not loading %s", cname)
-                            else:
-                                LOG.debug("Loading %s", cname)
-                                self.pending_components.append(cname)
-                                self.fire(load(cname))
-            else:
-                self.finished = True
-                self.fire(load_all_success())
->>>>>>> d5dfc066
 
     @handler("exception", channel="loader")
     def exception(self, event, *args, **kwargs):
