#!/usr/bin/env python
# -*- coding: utf-8 -*-

"""Action Module server

This uses the `Circuits <http://circuitsframework.com/>` framework to
listen on multiple message destinations, send their events to the relevant
handlers, and acknowledge the messages when they have been processed.

"""

from __future__ import print_function

import logging
import os
import filelock
from logging.handlers import RotatingFileHandler
from resilient_circuits.component_loader import ComponentLoader
from resilient_circuits.actions_component import Actions, ResilientComponent
from circuits import Component, Debugger
import resilient_circuits.keyring_arguments as keyring_arguments

def log(log_level):
    logging.getLogger().setLevel(log_level)


APP_LOG_DIR = os.environ.get("APP_LOG_DIR", "logs")

application = None

def get_config_file():
    """ Get the config file for resilient-circuits """
    # The config file location should usually be set in the environment
    # First check environment, then cwd, then ~/.resilient/app.config
    env_app_config_file = os.environ.get("APP_CONFIG_FILE", None)
    if not env_app_config_file:
        if os.path.exists("app.config"):
            config_file = "app.config"
        else:
            config_file = os.path.expanduser(os.path.join("~", ".resilient", "app.config"))
    else:
        config_file = env_app_config_file
    return config_file

class AppArgumentParser(keyring_arguments.ArgumentParser):
    """Helper to parse command line arguments."""
    DEFAULT_STOMP_PORT = 65001
    DEFAULT_COMPONENTS_DIR = ''
    DEFAULT_LOG_LEVEL = 'INFO'
    DEFAULT_LOG_FILE = 'app.log'
    DEFAULT_NO_PROMPT_PASS = "False"

    def __init__(self):
        config_file = get_config_file()
        super(AppArgumentParser, self).__init__(config_file=config_file)
        default_stomp_port = self.getopt("resilient", "stomp_port") or self.DEFAULT_STOMP_PORT
        default_components_dir = self.getopt("resilient", "componentsdir") or self.DEFAULT_COMPONENTS_DIR
        default_noload = self.getopt("resilient", "noload") or ""
        default_log_dir = self.getopt("resilient", "logdir") or APP_LOG_DIR
        default_log_level = self.getopt("resilient", "loglevel") or self.DEFAULT_LOG_LEVEL
        default_log_file = self.getopt("resilient", "logfile") or self.DEFAULT_LOG_FILE
        default_no_prompt_password = self.getopt("resilient",
                                                 "no_prompt_password") or self.DEFAULT_NO_PROMPT_PASS
        default_no_prompt_password = self._is_true(default_no_prompt_password)
        default_test_actions = self._is_true(self.getopt("resilient",
                                                         "test_actions")) or False
        default_resilient_mock = self.getopt("resilient",
                                             "resilient_mock") or None
        default_test_host = self.getopt("resilient", "test_host") or None
        default_test_port = self.getopt("resilient", "test_port") or None
        default_log_responses = self.getopt("resilient",
                                            "log_http_responses") or ""

        self.add_argument("--stomp-port",
                          type=int,
                          default=default_stomp_port,
                          help="Resilient server STOMP port number")
        self.add_argument("--componentsdir",
                          type=str,
                          default=default_components_dir,
                          help="Circuits components auto-load directory")
        self.add_argument("--noload",
                          type = str,
                          default=default_noload,
                          help = "List of components that should not be loaded")
        self.add_argument("--logdir",
                          type=str,
                          default=default_log_dir,
                          help="Directory for log files")
        self.add_argument("--loglevel",
                          type=str,
                          default=default_log_level,
                          help="Log level")
        self.add_argument("--logfile",
                          type=str,
                          default=default_log_file,
                          help="File to log to")
        self.add_argument("--no-prompt-password",
                          type=bool,
                          default=default_no_prompt_password,
                          help="Never prompt for password on stdin")
        self.add_argument("--test-actions",
                          action="store_true",
                          default=default_test_actions,
                          help="Enable submitting test actions?")
        self.add_argument("--resilient-mock",
                          type=str,
                          action="store",
                          default=default_resilient_mock,
                          help=("Mock class defintion. "
                                "(lib/my_mock_file.MyMockClass)"))
        self.add_argument("--test-host",
                          type=str,
                          action="store",
                          default=default_test_host,
                          help=("For use with --test-actions option. "
                                "Host or IP to bind test server to."))
        self.add_argument("--test-port",
                          type=int,
                          action="store",
                          default=default_test_port,
                          help=("For use with --test-actions option. "
                                "Port to bind test server to."))
        self.add_argument("--log-http-responses",
                          type=str,
                          default=default_log_responses,
                          help=("Log all responses from Resilient "
                                "REST API to this directory"))

    def parse_args(self, args=None, namespace=None):
        """Parse commandline arguments and construct an opts dictionary"""
        opts = super(AppArgumentParser, self).parse_args(args, namespace)
        if self.config:
            for section in self.config.sections():
                items = dict((item.lower(), self.config.get(section, item)) for item in self.config.options(section))
                opts.update({section: items})
        return opts

    @staticmethod
    def _is_true(value):
        if value:
            return value.lower()[0] in ("1", "t", "y")
        else:
            return False


# Main component for our application
class App(Component):
    """Our main app component, which sets up the Resilient services and other components"""

    FILE_LOG_FORMAT = '%(asctime)s %(levelname)s [%(module)s] %(message)s'
    SYSLOG_LOG_FORMAT = '%(module)s: %(levelname)s %(message)s'
    STDERR_LOG_FORMAT = '%(asctime)s %(levelname)s [%(module)s] %(message)s'

    def __init__(self, auto_load_components=True):
        super(App, self).__init__()
        # Read the configuration options
        self.action_component = None
        self.component_loader = None
        self.auto_load_components = auto_load_components
        self.do_initialization()

    def do_initialization(self):
        self.opts = AppArgumentParser().parse_args()

<<<<<<< HEAD
        self.config_logging(self.opts["logdir"], self.opts["loglevel"],
                            self.opts['logfile'])
        LOG.info("Configuration file is %s", get_config_file())
=======
        self.config_logging(self.opts["logdir"], self.opts["loglevel"], self.opts['logfile'])
        LOG.info("Configuration file: %s", APP_CONFIG_FILE)
        LOG.info("Resilient server: %s", self.opts.get("host"))
>>>>>>> b620c7cf
        LOG.info("Resilient user: %s", self.opts.get("email"))
        LOG.info("Resilient org: %s", self.opts.get("org"))

        if self.opts.get("test_actions", False):
            # Make all components aware that we are in test mode
            ResilientComponent.test_mode = True

        # Connect to events from Action Module.
        # Note: this must be done before components are loaded, because it uses
        # each component's "channel" to initiate subscription to the message queue.
        self.action_component = Actions(self.opts)
        self.action_component.register(self)

        # Register a `loader` to dynamically load
        # all Circuits components in the 'componentsdir' directory
        if self.auto_load_components:
            LOG.info("Components auto-load directory: %s",
                     self.opts["componentsdir"])
            self.component_loader = ComponentLoader(self.opts)
            self.component_loader.register(self)

    def config_logging(self, logdir, loglevel, logfile):
        """ set up some logging """
        global LOG_PATH, LOG
        LOG_PATH = os.path.join(logdir, logfile)
        LOG_PATH = os.path.expanduser(LOG_PATH)
        LOG = logging.getLogger(__name__)

        # Ignore syslog errors from message-too-long
        logging.raiseExceptions = False

        try:
            numeric_level = getattr(logging, loglevel)
            logging.getLogger().setLevel(numeric_level)
        except AttributeError as e:
            logging.getLogger().setLevel(logging.INFO)
            LOG.warning("Invalid logging level specified. Using INFO level")

        if logging.getLogger().getEffectiveLevel() == logging.DEBUG:
            self += Debugger()
            logging.getLogger("stomp.py").setLevel(logging.DEBUG)
        else:
            # STOMP is too noisy by default
            logging.getLogger("stomp.py").setLevel(logging.WARN)

        file_handler = RotatingFileHandler(LOG_PATH, maxBytes=10000000,
                                           backupCount=10)
        file_handler.setFormatter(logging.Formatter(self.FILE_LOG_FORMAT))
        logging.getLogger().addHandler(file_handler)
        syslog = logging.handlers.SysLogHandler()
        syslog.setFormatter(logging.Formatter(self.SYSLOG_LOG_FORMAT))
        logging.getLogger().addHandler(syslog)
        stderr = logging.StreamHandler()
        stderr.setFormatter(logging.Formatter(self.STDERR_LOG_FORMAT))
        logging.getLogger().addHandler(stderr)

    def load_all_success(self, event):
        """OK, component loader says we're ready"""
        LOG.info("Components loaded")

    def load_all_failure(self, event):
        """OK, component loader says we're unable to start"""
        LOG.error("A component failed to load.  The application cannot start.")
        self.stop()

    def reload_opts(self):
        """Reload the configuration options in case they changed"""
        LOG.debug("Reload opts")
        self.opts.update(AppArgumentParser().parse_args())

    def started(self, event, component):
        """Started Event Handler"""
        LOG.info("App Started")

    def stopped(self, event, component):
        """Stopped Event Handler"""
        LOG.info("App Stopped")

def get_lock():
    """Create a filelock"""

    # The run() method uses a file lock in the user's ~/.resilient directory to prevent multiple instances
    # of resilient circuits running.  You can override the lockfile name in the
    # (and so allow multiple) by setting APP_LOCK_FILE in the environment.
    app_lock_file = os.environ.get("APP_LOCK_FILE", "")

    if not app_lock_file:
       lockfile = os.path.expanduser(os.path.join("~", ".resilient", "resilient_circuits_lockfile"))
       resilient_dir = os.path.dirname(lockfile)
       if not os.path.exists(resilient_dir):
           os.makedirs(resilient_dir)
    else:
        lockfile =  os.path.expanduser(lockfile)
    lock = filelock.FileLock(lockfile)
    return lock

def run(*args, **kwargs):
    """Main app"""

    # define lock
    # this prevents multiple, identical circuits from running at the same time
    lock = get_lock()

    # The main app component initializes the Resilient services
    global application
    try:
        # attempt to lock file, wait 1 second for lock
        with lock.acquire(timeout=1):
            assert lock.is_locked
            application = App(*args, **kwargs)
            application.run()

    except filelock.Timeout:
        # file is probably already locked
        print("Failed to acquire lock on {0} - you may have another instance of Resilient Circuits running".format(os.path.abspath(lock.lock_file)))
    except OSError as exc:
        # Some other problem accessing the lockfile
        print("Unable to lock {0}: {1}".format(os.path.abspath(lock.lock_file), exc))
    # finally:
    #    LOG.info("App finished.")


if __name__ == "__main__":
    run()<|MERGE_RESOLUTION|>--- conflicted
+++ resolved
@@ -12,13 +12,14 @@
 from __future__ import print_function
 
 import logging
+from logging.handlers import RotatingFileHandler
 import os
 import filelock
-from logging.handlers import RotatingFileHandler
+from circuits import Component, Debugger
 from resilient_circuits.component_loader import ComponentLoader
 from resilient_circuits.actions_component import Actions, ResilientComponent
-from circuits import Component, Debugger
 import resilient_circuits.keyring_arguments as keyring_arguments
+
 
 def log(log_level):
     logging.getLogger().setLevel(log_level)
@@ -80,9 +81,9 @@
                           default=default_components_dir,
                           help="Circuits components auto-load directory")
         self.add_argument("--noload",
-                          type = str,
+                          type=str,
                           default=default_noload,
-                          help = "List of components that should not be loaded")
+                          help="List of components that should not be loaded")
         self.add_argument("--logdir",
                           type=str,
                           default=default_log_dir,
@@ -163,15 +164,9 @@
     def do_initialization(self):
         self.opts = AppArgumentParser().parse_args()
 
-<<<<<<< HEAD
-        self.config_logging(self.opts["logdir"], self.opts["loglevel"],
-                            self.opts['logfile'])
-        LOG.info("Configuration file is %s", get_config_file())
-=======
         self.config_logging(self.opts["logdir"], self.opts["loglevel"], self.opts['logfile'])
-        LOG.info("Configuration file: %s", APP_CONFIG_FILE)
+        LOG.info("Configuration file: %s", get_config_file())
         LOG.info("Resilient server: %s", self.opts.get("host"))
->>>>>>> b620c7cf
         LOG.info("Resilient user: %s", self.opts.get("email"))
         LOG.info("Resilient org: %s", self.opts.get("org"))
 
@@ -250,6 +245,7 @@
         """Stopped Event Handler"""
         LOG.info("App Stopped")
 
+
 def get_lock():
     """Create a filelock"""
 
@@ -259,14 +255,15 @@
     app_lock_file = os.environ.get("APP_LOCK_FILE", "")
 
     if not app_lock_file:
-       lockfile = os.path.expanduser(os.path.join("~", ".resilient", "resilient_circuits_lockfile"))
-       resilient_dir = os.path.dirname(lockfile)
-       if not os.path.exists(resilient_dir):
-           os.makedirs(resilient_dir)
+        lockfile = os.path.expanduser(os.path.join("~", ".resilient", "resilient_circuits_lockfile"))
+        resilient_dir = os.path.dirname(lockfile)
+        if not os.path.exists(resilient_dir):
+            os.makedirs(resilient_dir)
     else:
-        lockfile =  os.path.expanduser(lockfile)
+        lockfile = os.path.expanduser(app_lock_file)
     lock = filelock.FileLock(lockfile)
     return lock
+
 
 def run(*args, **kwargs):
     """Main app"""
