#!/usr/bin/env python
# -*- coding: utf-8 -*-
# (c) Copyright IBM Corp. 2010, 2020. All Rights Reserved.

"""Common Helper Functions for the resilient-sdk"""
import logging
import keyword
import re
import os
import sys
import io
import copy
import json
import datetime
import importlib
import hashlib
import time
import uuid
import subprocess
import pkg_resources
import xml.etree.ElementTree as ET
from jinja2 import Environment, PackageLoader
from zipfile import ZipFile, is_zipfile, BadZipfile
import requests.exceptions
from resilient import ArgumentParser, get_config_file, get_client
from resilient_sdk.util.sdk_exception import SDKException
from resilient_sdk.util.resilient_objects import DEFAULT_INCIDENT_TYPE, DEFAULT_INCIDENT_FIELD, ResilientTypeIds, ResilientFieldTypes, ResilientObjMap
from resilient_sdk.util.jinja2_filters import add_filters_to_jinja_env
from resilient_sdk.util.constants import *

if sys.version_info.major < 3:
    # Handle PY 2 specific imports
    # JSONDecodeError is not available in PY2.7 so we set it to None
    JSONDecodeError = None
else:
    # Handle PY 3 specific imports
    # reload(package) in PY2.7, importlib.reload(package) in PY3.6
    reload = importlib.reload
    from json.decoder import JSONDecodeError

# Temp fix to handle the resilient module logs
logging.getLogger("resilient.co3").addHandler(logging.StreamHandler())
# Get the same logger object that is used in app.py
LOG = logging.getLogger(LOGGER_NAME)


def get_resilient_client(path_config_file=None):
    """
    Return a SimpleClient for Resilient REST API using configurations
    options from provided path_config_file or from ~/.resilient/app.config

    :param path_config_file: Path to app.config file to use
    :return: SimpleClient for Resilient REST API
    :rtype: SimpleClient
    """
    LOG.info("Connecting to IBM Security SOAR...")

    if not path_config_file:
        path_config_file = get_config_file()

    LOG.debug("Using app.config file at: %s", path_config_file)

    config_parser = ArgumentParser(config_file=path_config_file)
    opts = config_parser.parse_known_args()[0]

    LOG.debug("Trying to connect to '%s'", opts.get("host"))

    return get_client(opts)


def setup_jinja_env(relative_path_to_templates):
    """
    Returns a Jinja2 Environment with Jinja templates found in resilient_sdk/<<relative_path_to_templates>>
    """
    jinja_env = Environment(
        loader=PackageLoader("resilient_sdk", relative_path_to_templates),  # Loads Jinja Templates in resilient_sdk/<<relative_path_to_templates>>
        trim_blocks=True,  # First newline after a block is removed
        lstrip_blocks=True,  # Leading spaces and tabs are stripped from the start of a line to a block
        keep_trailing_newline=True  # Preserve the trailing newline when rendering templates
    )

    # Add custom filters to our jinja_env
    add_filters_to_jinja_env(jinja_env)

    return jinja_env

def setup_env_and_render_jinja_file(relative_path_to_template, filename, *args, **kwargs):
    """
    Creates a Jinja env and returns the rendered string from a jinja template of a given filename.
    Passes on args and kwargs to the render function
    """

    # instantiate Jinja2 Environment with path to Jinja2 templates
    jinja_env = setup_jinja_env(relative_path_to_template)

    # Load the Jinja2 Template from filename + jinja2 ext
    file_template = jinja_env.get_template(filename + ".jinja2")

    # render the template with the required variables and return the string value
    return file_template.render(*args, **kwargs)


def write_file(path, contents):
    """Writes the String contents to a file at path"""

    if sys.version_info[0] < 3 and isinstance(contents, str):
        contents = unicode(contents, "utf-8")

    with io.open(path, mode="wt", encoding="utf-8", newline="\n") as the_file:
        the_file.write(contents)


def read_file(path):
    """Returns all the lines of a file at path as a List"""
    file_lines = []
    with io.open(path, mode="rt", encoding="utf-8") as the_file:
        file_lines = the_file.readlines()
    return file_lines


def read_json_file(path):
    """
    If the contents of the file at path is valid JSON,
    returns the contents of the file as a dictionary

    :param path: Path to JSON file to read
    :type path: str
    :return: File contents as a dictionary
    :rtype: dict
    """
    file_contents = None
    with io.open(path, mode="rt", encoding="utf-8") as the_file:
        try:
            file_contents = json.load(the_file)
        # In PY2.7 it raises a ValueError and in PY3.6 it raises
        # a JSONDecodeError if it cannot load the JSON from the file
        except (ValueError, JSONDecodeError) as err:
            raise SDKException("Could not read corrupt JSON file at {0}\n{1}".format(path, err))
    return file_contents


def read_zip_file(path, pattern):
    """Returns unzipped contents of file whose name matches a pattern
    in zip file at path.

    :param path: Path to zip file.
    :param pattern: File pattern to match in the zip file.
    :return: file_content: Return unzipped file content.
    """
    file_content = None
    try:
        with ZipFile((path), 'r') as zobj:
            # Get all file names matching 'pattern'.
            file_matches = [f for f in zobj.namelist() if pattern.lower() in f.lower()]
            if len(file_matches):
                if len(file_matches) > 1:
                    raise SDKException("More than one file matching pattern {0} found in zip file: {1}"
                                       .format(pattern, path))
                else:
                    file_name = file_matches.pop()
                    # Extract the file.
                    f = zobj.open(file_name)
                    # Read file and convert content from bytes to string.
                    file_content = f.read().decode('utf8', 'ignore')
            else:
                raise SDKException("A file matching pattern {0} was not found in zip file: {1}"
                                   .format(pattern, path))
    except BadZipfile:
        raise SDKException("Bad zip file {0}.".format(path))

    except SDKException as err:
        raise err

    except Exception as err:
        # An an unexpected error trying to read a zipfile.
        raise SDKException("Got an error '{0}' attempting to read zip file {1}".format(err, path))

    return file_content


def rename_file(path_current_file, new_name):
    """Renames the file at path_current_file with the new_name"""
    os.rename(path_current_file, os.path.join(os.path.dirname(path_current_file), new_name))


def is_valid_package_name(name):
    """Test if 'name' is a valid identifier for a package or module

       >>> is_valid_package_name("")
       False
       >>> is_valid_package_name(None)
       False
       >>> is_valid_package_name("get")
       False
       >>> is_valid_package_name("bang!")
       False
       >>> is_valid_package_name("_something")
       True
       >>> is_valid_package_name("-something")
       True
    """

    if keyword.iskeyword(name):
        return False
    elif name in dir(__builtins__):
        return False
    elif name is None:
        return False
    return re.match(r"[(_|\-)a-z][(_|\-)a-z0-9]*$", name) is not None


def is_valid_version_syntax(version):
    """
    Returns True if version is valid, else False. Accepted version examples are:
        "1.0.0" "1.1.0" "123.0.123"
    """
    if not version:
        return False

    regex = re.compile(r'^[0-9]+\.[0-9]+\.[0-9]+$')

    return regex.match(version) is not None


def is_valid_url(url):
    """
    Returns True if url is valid, else False. Accepted url examples are:
        "http://www.example.com:8000", "https://www.example.com", "www.example.com", "example.com"
    """

    if not url:
        return False

    regex = re.compile(
        r'^(https?://)?'  # optional http:// or https://
        r'(?:(?:[A-Z0-9](?:[A-Z0-9-]{0,61}[A-Z0-9])?\.)+[A-Z]{2,6}\.?)'  # domain/hostname
        r'(?:/?|[/?]\S+)'  # .com etc.
        r'(?::\d{1,5})?$',  # port number
        re.IGNORECASE)

    return regex.search(url) is not None


def is_valid_hash(input_hash):
    """Returns True if the input_hash is a valid SHA256 hash.
    Returns False if;
        -   input_hash is not a str
        -   input_hash is not equal to 64 characters
        -   that all characters in input_hash are base 16 (valid hexadecimal)

    :param input_hash: str to validate if its a SHA256 hash
    :type input_hash: str
    :return: True/False
    """
    if not input_hash:
        return False

    regex = re.compile(r'^[a-f0-9]{64}(:.+)?$')

    return regex.match(input_hash) is not None


def does_url_contain(url, qry):
    """
    Checks if url is a valid url, if it isn't returns False.
    Checks if qry is in url. Returns True if it is
    """
    if not is_valid_url(url):
        return False

    return qry in url


def generate_uuid_from_string(the_string):
    """
    Returns String representation of the UUID of a hex md5 hash of the given string
    """

    # Instansiate new md5_hash
    md5_hash = hashlib.md5()

    # Pass the_string to the md5_hash as bytes
    md5_hash.update(the_string.encode("utf-8"))

    # Generate the hex md5 hash of all the read bytes
    the_md5_hex_str = md5_hash.hexdigest()

    # Return a String repersenation of the uuid of the md5 hash
    return str(uuid.UUID(the_md5_hex_str))


def has_permissions(permissions, path):
    """
    Raises an exception if the user does not have the given permissions to path
    """

    LOG.debug("checking if: %s has correct permissions", path)

    if not os.access(path, permissions):

        if permissions is os.R_OK:
            permissions = "READ"
        elif permissions is os.W_OK:
            permissions = "WRITE"

        raise SDKException("User does not have {0} permissions for: {1}".format(permissions, path))


def validate_file_paths(permissions, *args):
    """
    Check the given *args paths exist and has the given permissions, else raises an Exception
    """

    # For each *args
    for path_to_file in args:
        # Check the file exists
        if not os.path.isfile(path_to_file):
            raise SDKException("Could not find file: {0}".format(path_to_file))

        if permissions:
            # Check we have the correct permissions
            has_permissions(permissions, path_to_file)


def validate_dir_paths(permissions, *args):
    """
    Check the given *args paths are Directories and have the given permissions, else raises an Exception
    """

    # For each *args
    for path_to_dir in args:
        # Check the dir exists
        if not os.path.isdir(path_to_dir):
            raise SDKException("Could not find directory: {0}".format(path_to_dir))

        if permissions:
            # Check we have the correct permissions
            has_permissions(permissions, path_to_dir)


def get_latest_org_export(res_client):
    """
    Generates a new Export on the Resilient Appliance.
    Returns the POST response
    """
    LOG.debug("Generating new organization export")
    latest_export_uri = "/configurations/exports/"
    return res_client.post(latest_export_uri, {"layouts": True, "actions": True, "phases_and_tasks": True})


def add_configuration_import(new_export_data, res_client):
    """
    Makes a REST request to add a configuration import.

    After the request is made, the configuration import is set at a pending state and needs to be confirmed.
    If the configuration state is not reported as pending, raise an SDK Exception.


    :param new_export_data: A dict representing a configuration import DTO
    :type result: dict
    :param import_id: The ID of the configuration import to confirm
    :type import_id: int
    :param res_client: An instantiated res_client for making REST calls
    :type res_client: SimpleClient()
    :raises SDKException: If the confirmation request fails raise an SDKException
    """
    try:
        result = res_client.post(IMPORT_URL, new_export_data)
    except requests.RequestException as upload_exception:
        LOG.debug(new_export_data)
        raise SDKException(upload_exception)
    else:
        assert isinstance(result, dict)
    if result.get("status", '') == "PENDING":
        confirm_configuration_import(result, result.get("id"), res_client)
    else:
        raise SDKException(
            "Could not import because the server did not return an import ID")


def confirm_configuration_import(result, import_id, res_client):
    """
    Makes a REST request to confirm a pending configuration import as accepted.

    Takes 3 params
    The result of a configuration import request
    The ID of the configuration import request
    A res_client to perform the request

    :param result: Result of the configuration import request
    :type result: dict
    :param import_id: The ID of the configuration import to confirm
    :type import_id: int
    :param res_client: An instantiated res_client for making REST calls
    :type res_client: SimpleClient()
    :raises SDKException: If the confirmation request fails raise an SDKException
    """

    result["status"] = "ACCEPTED"      # Have to confirm changes
    uri = "{}/{}".format(IMPORT_URL, import_id)
    try:
        res_client.put(uri, result)
        LOG.info("Imported configuration changes successfully to the Resilient Appliance")
    except requests.RequestException as import_exception:
        raise SDKException(repr(import_exception))

def read_local_exportfile(path_local_exportfile):
    """
    Read export from given path
    Return res export as dict
    """
    # Get absolute path
    path_local_exportfile = os.path.abspath(path_local_exportfile)

    # Validate we can read it
    validate_file_paths(os.R_OK, path_local_exportfile)

    # Read the export file content.
    if is_zipfile(path_local_exportfile):
        # File is a zip file get unzipped content.
        export_content = read_zip_file(path_local_exportfile, RES_EXPORT_SUFFIX)
    else:
        # File is a assumed to be a text file read the export file content.
        export_content = ''.join(read_file(path_local_exportfile))

    if not export_content:
        raise SDKException("Failed to read {0}".format(path_local_exportfile))

    return json.loads(export_content)


def get_object_api_names(api_name, list_objs):
    """
    Return a list of object api_names from list_objs
    """
    return [o.get(api_name) for o in list_objs]


def get_obj_from_list(identifer, obj_list, condition=lambda o: True):
    """
    Return a dict the name of the object as its Key
    e.g. {
        "fn_mock_function_1": {...},
        "fn_mock_function_2": {...}
    }
    :param identifer: The attribute of the object we use to identify it e.g. "programmatic_name"
    :type identifer: str
    :param obj_list: List of Resilient Objects
    :type obj_list: List
    :param condition: A lambda function to evaluate each object
    :type condition: function
    :return: Dictionary of each found object like the above example
    :rtype: Dict
    """
    return dict((o[identifer].strip(), o) for o in obj_list if condition(o))


def get_res_obj(obj_name, obj_identifer, obj_display_name, wanted_list, export, condition=lambda o: True, include_api_name=True):
    """
    Return a List of Resilient Objects that are in the 'wanted_list' and meet the 'condition'

    :param obj_name: Name of the Object list in the Export
    :type obj_name: str
    :param obj_identifer: The attribute of the object we use to identify it e.g. "programmatic_name"
    :type obj_identifer: str
    :param obj_display_name: The Display Name we want to use for this object in our Logs
    :type obj_display_name: str
    :param wanted_list: List of identifers for objects we want to return
    :type wanted_list: List of str
    :param export: The result of calling get_latest_org_export()
    :type export: Dict
    :param condition: A lambda function to evaluate each object
    :type condition: function
    :param export: Whether or not to return the objects API name as a field.
    :type export: bool
    :return: List of Resilient Objects
    :rtype: List
    """
    return_list = []

    # This loops wanted_list
    # If an entry is dict format, it will have value and identifier attributes
    # We use those to get the 'programmatic_name' or 'api_name'
    # Example: For message_destinations referenced in actions, they are referenced by display name
    # This allows us to get their 'programmatic_name'
    for index, obj in enumerate(wanted_list):
        if isinstance(obj, dict):
            temp_obj_identifier = obj.get("identifier", "")
            obj_value = obj.get("value", "")
            full_obj = get_obj_from_list(temp_obj_identifier,
                                         export[obj_name],
                                         lambda wanted_obj, i=temp_obj_identifier, v=obj_value: True if wanted_obj.get(i) == v else False)

            wanted_list[index] = full_obj.get(obj_value).get(obj_identifer)

    if wanted_list:
        ex_obj = get_obj_from_list(obj_identifer, export[obj_name], condition)

        for o in set(wanted_list):
            stripped_o = o.strip()
            if stripped_o not in ex_obj:
                raise SDKException(u"{0}: '{1}' not found in this export.\n{0}s Available:\n\t{2}".format(obj_display_name, stripped_o, "\n\t".join(ex_obj.keys())))

            # Add x_api_name to each object, so we can easily reference. This avoids needing to know if
            # obj attribute is 'name' or 'programmatic_name' etc.
            obj = ex_obj.get(stripped_o)
            if include_api_name:
                obj["x_api_name"] = obj[obj_identifer]
            return_list.append(obj)

    return return_list


def get_from_export(export,
                    message_destinations=[],
                    functions=[],
                    workflows=[],
                    rules=[],
                    fields=[],
                    artifact_types=[],
                    incident_types=[],
                    datatables=[],
                    tasks=[],
                    scripts=[],
                    get_related_objects=True):
    """
    Return a Dictionary of Resilient Objects that are found in the Export.
    The parameters are Lists of the Objects you want

    :param export: The result of calling get_latest_org_export()
    :type export: Dict
    :param message_destinations: List of Message Destination API Names
    :param functions: List of Function API Names
    :param workflows: List of Workflow API Names
    :param rules: List of Rule Display Names
    :param fields: List of Field API Names
    :param artifact_types: List of Custom Artifact Type API Names
    :param incident_types: List of Custom Incident Type API Names
    :param datatables: List of Data Table API Names
    :param tasks: List of Custom Task API Names
    :param scripts: List of Script Display Names
    :param get_related_objects: Whether or not to hunt for related action objects, defaults to True
    :return: Return a Dictionary of Resilient Objects
    :rtype: Dict
    """

    # Create a deepcopy of the export, so we don't overwrite the original
    export = copy.deepcopy(export)

    # Set paramaters to Lists if falsy
    message_destinations = message_destinations if message_destinations else []
    functions = functions if functions else []
    workflows = workflows if workflows else []
    rules = rules if rules else []
    fields = fields if fields else []
    artifact_types = artifact_types if artifact_types else []
    incident_types = incident_types if incident_types else []
    datatables = datatables if datatables else []
    tasks = tasks if tasks else []
    scripts = scripts if scripts else []

    # Dict to return
    return_dict = {
        "all_fields": []
    }

    # Get Rules
    return_dict["rules"] = get_res_obj("actions", ResilientObjMap.RULES, "Rule", rules, export)

    if get_related_objects:
        # For Rules we attempt to locate related workflows and message_destinations
        for r in return_dict.get("rules"):

            # Get Activity Fields for Rules
            view_items = r.get("view_items", [])
            activity_field_uuids = [v.get("content") for v in view_items if "content" in v and v.get("field_type") == ResilientFieldTypes.ACTIVITY_FIELD]
            r["activity_fields"] = get_res_obj("fields", "uuid", "Activity Field", activity_field_uuids, export)
            return_dict["all_fields"].extend([u"actioninvocation/{0}".format(fld.get("name")) for fld in r.get("activity_fields")])

            # Get names of Workflows that are related to Rule
            for w in r.get("workflows", []):
                workflows.append(w)

            # Get names of Message Destinations that are related to Rule
            # Message Destinations in Rules are identified by their Display Name
            for m in r.get("message_destinations", []):
                message_destinations.append({"identifier": "name", "value": m})

            # Get names of Tasks/Scripts/Fields that are related to Rule
            automations = r.get("automations", [])
            for a in automations:
                if a.get("tasks_to_create"):
                    for t in a["tasks_to_create"]:
                        tasks.append(t)

                elif a.get("scripts_to_run"):
                    scripts.append(a.get("scripts_to_run"))

                elif a.get("field"):
                    fields.append(a.get("field"))

    # Get Functions
    if get_related_objects:
        # For functions we attempt to locate related message destinations
        # Get Function names that use 'wanted' Message Destinations
        for f in export.get("functions", []):
            if f.get("destination_handle") in message_destinations:
                functions.append(f.get(ResilientObjMap.FUNCTIONS))

    return_dict["functions"] = get_res_obj("functions", ResilientObjMap.FUNCTIONS, "Function", functions, export)

    for f in return_dict.get("functions"):
        # Get Function Inputs
        view_items = f.get("view_items", [])
        function_input_uuids = [v.get("content") for v in view_items if "content" in v and v.get("field_type") == ResilientFieldTypes.FUNCTION_INPUT]
        f["inputs"] = get_res_obj("fields", "uuid", "Function Input", function_input_uuids, export)

        return_dict["all_fields"].extend([u"__function/{0}".format(fld.get("name")) for fld in f.get("inputs")])

        # Get Function's Message Destination name
        message_destinations.append(f.get("destination_handle", ""))

    # Get Workflows
    return_dict["workflows"] = get_res_obj("workflows", ResilientObjMap.WORKFLOWS, "Workflow", workflows, export)

    if get_related_objects:
        # For workflows we attempt to locate related functions
        # Get Functions in Workflow
        for workflow in return_dict["workflows"]:
            # This gets all the Functions in the Workflow's XML
            wf_functions = get_workflow_functions(workflow)

            # Add the Display Name and Name to each wf_function
            for wf_fn in wf_functions:
                for fn in return_dict["functions"]:
                    if wf_fn.get("uuid", "a") == fn.get("uuid", "b"):
                        wf_fn["name"] = fn.get("name")
                        wf_fn["display_name"] = fn.get("display_name")
                        wf_fn["message_destination"] = fn.get("destination_handle", "")
                        break

            workflow["wf_functions"] = wf_functions

    # Get Message Destinations
    return_dict["message_destinations"] = get_res_obj("message_destinations", ResilientObjMap.MESSAGE_DESTINATIONS, "Message Destination", message_destinations, export)

    # Get Incident Fields (Custom and Internal)
    return_dict["fields"] = get_res_obj("fields", ResilientObjMap.FIELDS, "Field", fields, export,
                                        condition=lambda o: True if o.get("type_id") == ResilientTypeIds.INCIDENT else False)

    return_dict["all_fields"].extend([u"incident/{0}".format(fld.get("name")) for fld in return_dict.get("fields")])

    # Get Custom Artifact Types
    return_dict["artifact_types"] = get_res_obj("incident_artifact_types", ResilientObjMap.INCIDENT_ARTIFACT_TYPES, "Custom Artifact", artifact_types, export)

    # Get Incident Types
    return_dict["incident_types"] = get_res_obj("incident_types", ResilientObjMap.INCIDENT_TYPES, "Custom Incident Type", incident_types, export)

    # Get Data Tables
    return_dict["datatables"] = get_res_obj("types", ResilientObjMap.DATATABLES, "Datatable", datatables, export,
                                            condition=lambda o: True if o.get("type_id") == ResilientTypeIds.DATATABLE else False)

    # Get Custom Tasks
    return_dict["tasks"] = get_res_obj("automatic_tasks", ResilientObjMap.TASKS, "Custom Task", tasks, export)

    # Get related Phases for Tasks
    phase_ids = [t.get("phase_id") for t in return_dict.get("tasks")]
    return_dict["phases"] = get_res_obj("phases", ResilientObjMap.PHASES, "Phase", phase_ids, export)

    # Get Scripts
    return_dict["scripts"] = get_res_obj("scripts", ResilientObjMap.SCRIPTS, "Script", scripts, export)

    return return_dict


def minify_export(export,
                  keys_to_keep=[],
                  message_destinations=[],
                  functions=[],
                  workflows=[],
                  rules=[],
                  fields=[],
                  artifact_types=[],
                  datatables=[],
                  tasks=[],
                  phases=[],
                  scripts=[],
                  incident_types=[]):
    """
    Return a 'minified' version of the export.
    All parameters are a list of api_names of objects to include in the export.
    Anything not mentioned in passed Lists are set to empty or None.

    :param export: The result of calling get_latest_org_export()
    :type export: Dict
    :param message_destinations: List of Message Destination API Names
    :param functions: List of Function API Names
    :param workflows: List of Workflow API Names
    :param rules: List of Rule Display Names
    :param fields: List of Field export_keys e.g. ['incident/custom_field', 'actioninvocation/custom_activity_field', '__function/custom_fn_input']
    :param artifact_types: List of Custom Artifact Type API Names
    :param datatables: List of Data Table API Names
    :param tasks: List of Custom Task API Names
    :param tasks: List of Phases API Names
    :param scripts: List of Script Display Names
    :param incident_types: List of Custom Incident Type Names
    :return: Return a Dictionary of Resilient Objects
    :rtype: Dict
    """
    # Deep copy the export, so we don't overwrite anything
    minified_export = copy.deepcopy(export)

    # If no keys_to_keep are specified, use these defaults
    if not keys_to_keep:
        keys_to_keep = [
            "export_date",
            "export_format_version",
            "id",
            "server_version"
        ]

    # some incident types are parent/child. This routine will return all the parent incident types
    parent_child_incident_types = find_parent_child_types(export, "incident_types", "name", incident_types)

    # Setup the keys_to_minify dict
    keys_to_minify = {
        "message_destinations": {"programmatic_name": message_destinations},
        "functions": {"name": functions},
        "workflows": {"programmatic_name": workflows},
        "actions": {"name": rules},
        "fields": {"export_key": fields},
        "incident_artifact_types": {"programmatic_name": artifact_types},
        "types": {"type_name": datatables},
        "automatic_tasks": {"programmatic_name": tasks},
        "phases": {"name": phases},
        "scripts": {"name": scripts},
        "incident_types": {"name": parent_child_incident_types}
    }

    for key in minified_export.keys():

        # If we keep this one, skip
        if key in keys_to_keep:
            continue

        # If we are to minify it
        elif key in keys_to_minify.keys():

            # Get the attribute_name to match on (normally 'name'/'programmatic_name'/'export_key')
            attribute_name = list(keys_to_minify[key].keys())[0]

            values = keys_to_minify[key][attribute_name]
            # strip out extra spaces from the attribute (ie Display name for Rules, Scripts, etc.)
            values = [name.strip() for name in values]

            for data in list(minified_export[key]):

                if not data.get(attribute_name):
                    LOG.warning("No %s in %s", attribute_name, key)

                # strip out extra spaces from the attribute (ie Display name for Rules, Scripts, etc.)
                # If this Resilient Object is not in our minify list, remove it
                if not data.get(attribute_name, "").strip() in values:
                    minified_export[key].remove(data)

        elif isinstance(minified_export[key], list):
            minified_export[key] = []

        elif isinstance(minified_export[key], dict):
            minified_export[key] = {}

        else:
            minified_export[key] = None

    # Add default incident_type. Needed for every Import
    if minified_export.get("incident_types"):
        minified_export["incident_types"].append(DEFAULT_INCIDENT_TYPE)
    else:
        minified_export["incident_types"] = [DEFAULT_INCIDENT_TYPE]

    # If no Custom Incident Fields are in the export, add this default.
    # An import needs at least 1 Incident Field
    if "incident/" not in fields:
        minified_export["fields"].append(DEFAULT_INCIDENT_FIELD)

    return minified_export

def find_parent_child_types(export, object_type, attribute_name, name_list):
    """[get all parent objects (like incident_types)]

    Args:
        export ([dict]): [export file to parse]
        object_type ([str]): [heirarchy of objects to parse]
        attribute_name ([str]): [name of field to check for]
        name_list ([list]): [list of objects to same]
    """

    extended_name_list = name_list[:]

    if export.get(object_type):
        section = export.get(object_type)
        for name in name_list:
            for item in section:
              if item.get(attribute_name) == name:
                  if item.get('parent_id'):
                      # add the parent hierarchy
                      parent_list = find_parent_child_types(export, object_type, attribute_name, [item.get('parent_id')])
                      extended_name_list.extend(parent_list)

    return list(set(extended_name_list))


def load_py_module(path_python_file, module_name):
    """
    Return the path_python_file as a Python Module.
    We can then access it methods like:

        > result = py_module.some_method_in_module()

    :param path_python_file: Path to the file that contains the module
    :param module_name: Is normally the file name without the .py
    :return: The Python Module found
    :rtype: module
    """
    # Insert the parent dir of path_python_file to the start of our Python PATH at runtime
    path_parent_dir = os.path.dirname(path_python_file)
    sys.path.insert(0, path_parent_dir)

    # Import the module
    py_module = importlib.import_module(module_name)

    # Reload the module so we get the latest one
    # If we do not reload, can get stale results if
    # this method is called more then once
    reload(py_module)

    # Remove the path from PYTHONPATH
    sys.path.remove(path_parent_dir)

    return py_module


def rename_to_bak_file(path_current_file, path_default_file=None):
    """Renames path_current_file with a postfixed timestamp.
    If path_default_file is provided, path_current_file is only
    renamed if the default and current file are different"""
    if not os.path.isfile(path_current_file):
        LOG.warning("No backup file created due to file missing: %s", path_current_file)
        return path_current_file

    if path_default_file is not None and not os.path.isfile(path_default_file):
        raise IOError("Default file to compare to does not exist at: {0}".format(path_default_file))

    new_file_name = "{0}-{1}.bak".format(os.path.basename(path_current_file), get_timestamp())

    # If default file provided, compare to current file
    if path_default_file is not None:
        # Read the default file + the current file
        default_file_contents = read_file(path_default_file)
        current_file_contents = read_file(path_current_file)

        # If different, rename
        if default_file_contents != current_file_contents:
            LOG.info("Creating a backup of: %s", path_current_file)
            rename_file(path_current_file, new_file_name)

    else:
        LOG.info("Creating a backup of: %s", path_current_file)
        rename_file(path_current_file, new_file_name)

    return os.path.join(os.path.dirname(path_current_file), new_file_name)


def generate_anchor(header):
    """
    Converts header to lowercase, removes all characters except a-z, 0-9, -,
    unicode charaters that are used in words and spaces then replaces
    all spaces with -

    An anchor is used in Markdown Templates to link certain parts of the document.

    :param header: String to create anchor from
    :type header: str
    :return: header formatted as an anchor
    :rtype: str
    """
    anchor = header.lower()

    regex = re.compile(r"[^\w\-\s]", re.U)

    anchor = re.sub(regex, "", anchor)
    anchor = re.sub(r"[\s]", "-", anchor)

    return anchor


def simplify_string(the_string):
    """
    Simplifies the_string by converting it to lowercases and
    removing all characters except a-z, 0-9, - and spaces then
    replaces all spaces with -

    :param the_string: String to simplify
    :type the_string: str
    :return: the_string formatted
    :rtype: str
    """
    the_string = the_string.lower()

    regex = re.compile(r"[^a-z0-9\-\s_]")

    the_string = re.sub(regex, "", the_string)
    the_string = re.sub("_", "-", the_string)
    the_string = re.sub(r"[\s]", "-", the_string)

    return the_string


def get_workflow_functions(workflow, function_uuid=None):
    """Parses the XML of the Workflow Object and returns
    a List of all Functions found. If function_uuid is defined
    returns all occurrences of that function.

    A Workflow Function can have the attributes:
    - uuid: String
    - inputs: Dict
    - post_processing_script: String
    - pre_processing_script: String
    - result_name: String"""

    return_functions = []

    # Workflow XML text
    wf_xml = workflow.get("content", {}).get("xml", None)

    if wf_xml is None:
        raise SDKException("Could not load xml content from Workflow: {0}".format(workflow))

    # Get the root element + endode in utf8 in order to handle Unicode
    root = ET.fromstring(wf_xml.encode("utf8"))

    # Get the prefix for each element's tag
    tag_prefix = root.tag.replace("definitions", "")

    xml_path = "./{0}process/{0}serviceTask/{0}extensionElements/*".format(tag_prefix)
    the_function_elements = []

    if function_uuid is not None:
        xml_path = "{0}[@uuid='{1}']".format(xml_path, function_uuid)

        # Get all elements at xml_path that have the uuid of the function
        the_function_elements = root.findall(xml_path)

    else:
        the_extension_elements = root.findall(xml_path)
        for extension_element in the_extension_elements:
            if "function" in extension_element.tag:
                the_function_elements.append(extension_element)

    # Foreach element found, load it as a dictionary and append to return list
    for fn_element in the_function_elements:
        return_function = json.loads(fn_element.text)
        return_function["uuid"] = fn_element.attrib.get("uuid", "")
        return_function["result_name"] = return_function.get("result_name", None)
        return_function["post_processing_script"] = return_function.get("post_processing_script", None)
        return_function["pre_processing_script"] = return_function.get("pre_processing_script", None)

        return_functions.append(return_function)

    return return_functions


def get_main_cmd():
    """
    Return the "main" command from the command line.

    E.g. with command line: '$ resilient-sdk codegen -p abc'
    this function will return 'codegen'
    """
    cmd_line = sys.argv

    if len(cmd_line) > 1:
        return cmd_line[1]

    return None


def get_timestamp(timestamp=None):
    """
    Returns a string of the current time
    in the format YYYY-MM-DD-hh:mm:ss

    If `timestamp` is defined, it will return that timestamp in
    the format YYYY-MM-DD-hh:mm:ss

    :param timestamp: Dictionary whose keys are file names
    :type timestamp: float

    :return: Timestamp string
    :rtype: str
    """
    TIME_FORMAT = "%Y%m%d%H%M%S"

    if timestamp:
        return datetime.datetime.fromtimestamp(timestamp).strftime(TIME_FORMAT)

    return datetime.datetime.now().strftime(TIME_FORMAT)


def str_to_bool(value):
    """
    Represents value as boolean.
    :param value:
    :rtype: bool
    """
    value = str(value).lower()
    return value in ('1', 'true', 'yes')


def is_env_var_set(env_var):
    """
    :return: True/False if env_var is set in environment
    :rtype: bool
    """
    return str_to_bool(os.getenv(env_var))


def get_resilient_libraries_version_to_use():
    """
    :return: Version of resilient-circuits to use depending on ENV_VAR_DEV set
    :rtype: str
    """
    if is_env_var_set(ENV_VAR_DEV):
        return RESILIENT_LIBRARIES_VERSION_DEV
    else:
        return RESILIENT_LIBRARIES_VERSION


def get_resilient_sdk_version():
    """
    wrapper method to call get_package_version on constant SDK_PACKAGE_NAME

    :return: a Version object
    """
    return get_package_version(SDK_PACKAGE_NAME)

def get_package_version(package_name):
    """
    Uses pkg_resources to parse the version of a package if installed in the environment.
    If not installed, return None

    :param package_name: name of the packge to get version of
    :type package_name: str
    :return: a Version object representing the version of the given package or None
    :rtype: Version or None
    """
    try:
        return pkg_resources.parse_version(pkg_resources.require(package_name)[0].version)
    except pkg_resources.DistributionNotFound:
        return None


def is_python_min_supported_version():
    """
    Logs a WARNING if the current version of Python is not >= MIN_SUPPORTED_PY_VERSION
    """
    if sys.version_info < MIN_SUPPORTED_PY_VERSION:
        LOG.warning("WARNING: this package should only be installed on a Python Environment >= {0}.{1} "
                    "and your current version of Python is {2}.{3}".format(MIN_SUPPORTED_PY_VERSION[0], MIN_SUPPORTED_PY_VERSION[1], sys.version_info[0], sys.version_info[1]))

<<<<<<< HEAD

def parse_optionals(optionals):
    """
    Returns all optionals as a formatted string
    with the number of tabs used depending
    on the length

    Mainly used to help build our docs

    :param optionals: List of ArgumentParser optionals
    :type optionals: list
    :return: Formatted string
    :rtype: str
    """
    parsed_optionals = []

    for option in optionals:

        option_strings = ", ".join(option.option_strings)

        tabs = "\t\t\t"

        if len(option_strings) >= 16:
            tabs = "\t\t"

        if len(option_strings) >= 20:
            tabs = "\t"

        if len(option_strings) < 10:
            tabs = "\t\t\t\t"

        parsed_optionals.append("{0}{1}{2}".format(option_strings, tabs, option.help))

    parsed_optionals = " \n ".join(parsed_optionals)
    parsed_optionals = '{0} \n'.format(parsed_optionals)

    return parsed_optionals
=======
def run_subprocess(args, cmd_name="", log_level_threshold=logging.DEBUG):
    """
    Run a given command as a subprocess.

    :param args: (required) args should be a sequence of program arguments or else a single string (see subprocess.Popen for more details)
    :type args: str | list
    :param cmd_name: (optional) the name of the command to run as a subprocess. will be used to log in the format "Running <cmd_name> ..."
    :type cmd_name: str
    :param log_level_threshold: (optional) the logging level at which to output the stdout/stderr for the subprocess; default is DEBUG
    :type log_level_threshold: int
    :return: the exit code and string details of the run
    :rtype: (int, str)
    """

    LOG.debug("Running {0} as a subprocess".format(args))


    # run given command as a subprocess
    proc = subprocess.Popen(args, stderr=subprocess.STDOUT, stdout=subprocess.PIPE, bufsize=0)

    sys.stdout.write("Running {0} (this may take a while) ...".format(cmd_name))
    sys.stdout.flush()

    # if debugging enabled, capture output directly and redirect back to sys.stdout
    # using LOG.log(log_level...)
    if LOG.isEnabledFor(log_level_threshold):
        details = ""
        while proc.stdout:
            line = proc.stdout.readline()
            if not line:
                break
            LOG.log(log_level_threshold, line.decode("utf-8").strip("\n"))
            details += line.decode("utf-8")

        proc.wait() # additional wait to make sure process is complete
    else:
        # if debugging not enabled, use communicate as that has the
        # greatest ability to deal with large buffers of output 
        # being stored in subprocess.PIPE
        stdout, _ = proc.communicate()
        sys.stdout.write(" {0} complete\n\n".format(cmd_name))
        sys.stdout.flush()
        time.sleep(0.75)
        details = stdout.decode("utf-8")

    return proc.returncode, details


    """ OLD code with a progress bar -- keeping this here for potentially picking it back up later """

    # start_time = time.time()

    # # "waiting bar" that spins while waiting for proc to finish
    # # the waiting bar is only output if the logging threshold is not met
    # waiting_bar = ("-", "\\", "|", "/", "-", "\\", "|", "/")
    # i = 0
    # details = ""
    # while proc.poll() == None and (time.time() - start_time) < timeout:
    #     sys.stdout.write("\r")
    #     sys.stdout.write("Running {0} ... {1}        ".format(cmd_name, waiting_bar[i]))
    #     sys.stdout.flush()
    #     i = (i + 1) % len(waiting_bar)
    #     time.sleep(0.2)


    # # overwrite the last stdout.write of "Running <cmd_name> ..."
    # sys.stdout.write("\r")
    # sys.stdout.write(" "*30+"\n")
    # sys.stdout.flush()
    
>>>>>>> 21a64829
<|MERGE_RESOLUTION|>--- conflicted
+++ resolved
@@ -1068,7 +1068,6 @@
         LOG.warning("WARNING: this package should only be installed on a Python Environment >= {0}.{1} "
                     "and your current version of Python is {2}.{3}".format(MIN_SUPPORTED_PY_VERSION[0], MIN_SUPPORTED_PY_VERSION[1], sys.version_info[0], sys.version_info[1]))
 
-<<<<<<< HEAD
 
 def parse_optionals(optionals):
     """
@@ -1106,7 +1105,8 @@
     parsed_optionals = '{0} \n'.format(parsed_optionals)
 
     return parsed_optionals
-=======
+
+
 def run_subprocess(args, cmd_name="", log_level_threshold=logging.DEBUG):
     """
     Run a given command as a subprocess.
@@ -1175,6 +1175,4 @@
     # # overwrite the last stdout.write of "Running <cmd_name> ..."
     # sys.stdout.write("\r")
     # sys.stdout.write(" "*30+"\n")
-    # sys.stdout.flush()
-    
->>>>>>> 21a64829
+    # sys.stdout.flush()