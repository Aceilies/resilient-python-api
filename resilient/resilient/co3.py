--- conflicted
+++ resolved
@@ -37,9 +37,6 @@
 LOG = logging.getLogger(__name__)
 
 
-<<<<<<< HEAD
-def get_config_file(filename=None, generate_filename=False):
-=======
 def get_resilient_circuits_version():
     """
     If resilient-circuits is installed, returns its version
@@ -60,8 +57,7 @@
     return None
 
 
-def get_config_file(filename="app.config"):
->>>>>>> 700ae1b8
+def get_config_file(filename=None, generate_filename=False):
     """
     Helper: get the location of the configuration file
     * Use the location specified in $APP_CONFIG_FILE, if set
