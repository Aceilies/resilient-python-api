#!/bin/bash -e

cd $TRAVIS_BUILD_DIR
<<<<<<< HEAD

###############
## Variables ##
###############
ARTIFACTORY_API_KEY=$ARTIFACTORY_API_KEY_SHANE
ARTIFACTORY_USERNAME=$ARTIFACTORY_USERNAME_SHANE

# Write the version as environment variable.
export SETUPTOOLS_SCM_PRETEND_VERSION=$NEW_VERSION

paths_to_copy_to_artifactory=()
=======
>>>>>>> a331f3bf

paths_all_sdists=()

readonly package_names=(
    "resilient"
    "resilient-circuits"
    "resilient-sdk"
    "resilient-lib"
    "pytest-resilient-circuits"
    "rc-webserver"
    "rc-cts"
)

<<<<<<< HEAD
=======
###############
## Functions ##
###############
print_msg () {
    printf "\n--------------------\n$1\n--------------------\n"
}
>>>>>>> a331f3bf

##################
## Check params ##
##################
if [ $1 == "do_deploy" ]; then
    deploy=true
else
    deploy=false
fi

<<<<<<< HEAD
=======
if [ $2 == "do_release" ]; then
    do_release=true
else
    do_release=false
fi

if [ $3 == "deploy_docs" ]; then
    deploy_docs=true
else
    deploy_docs=false
fi

>>>>>>> a331f3bf
###########
## Start ##
###########

<<<<<<< HEAD
=======
print_msg "Writing .pypirc file"

>>>>>>> a331f3bf
# Write .pypirc file
sed -e "s|{{ARTIFACTORY_PYPI_REPO_URL}}|$ARTIFACTORY_PYPI_REPO_URL|" \
-e "s|{{ARTIFACTORY_USERNAME}}|$ARTIFACTORY_USERNAME|" \
-e "s|{{ARTIFACTORY_API_KEY}}|$ARTIFACTORY_API_KEY|" \
<<<<<<< HEAD
=======
-e "s|{{PYPI_API_KEY}}|$PYPI_API_KEY|" \
>>>>>>> a331f3bf
$PATH_TEMPLATE_PYPIRC > $HOME/.pypirc

for p in "${package_names[@]}"; do
    # Get directory of package
    dir=$(echo $TRAVIS_BUILD_DIR/$p)
    print_msg "Building source distribution of $dir"

    # Remove any old dist files.
    rm -rf $dir/dist/*

    cd $dir

    # Build the source distribution.
    if [ "$deploy" = true ] ; then
        python setup.py sdist --formats=gztar upload -r artifactory

    else
        python setup.py sdist --formats=gztar
    fi

    # Append path to sdist to paths_all_sdists array
    sdist_path=$(ls $dir/dist/*.tar.gz)
    print_msg "Path to sdist: $sdist_path"
    paths_all_sdists+=($sdist_path)

done

# Go back to main directory when done building
cd $TRAVIS_BUILD_DIR

if [ "$deploy" = true ] ; then
    # Loop paths_all_sdists and copy to Artifactory using curl
    for p in "${paths_all_sdists[@]}"; do
        package_name=$(basename $p)
        artifactory_path=$BASE_ARTIFACTORY_PATH/$package_name
        print_msg "copying $package_name to Artifactory at: $ARTIFACTORY_REPO_LINK/$artifactory_path"
        # curl -H [header including the Artifactory API Key] -T [path to the file to upload to Artifactory] "https://na.artifactory.swg-devops.com/artifactory/<repo-name>/<path-in-repo>"
        curl -H "X-JFrog-Art-Api:${ARTIFACTORY_API_KEY}" -T $p "$ARTIFACTORY_REPO_LINK/$artifactory_path"
<<<<<<< HEAD
=======
    done
fi

if [ "$do_release" = true ] ; then
    # Loop paths_all_sdists and release to PyPi using twine
    for p in "${paths_all_sdists[@]}"; do
        package_name=$(basename $p)
        twine upload --config-file $HOME/.pypirc $p
        print_msg "released: $package_name"
    done
fi

if [ "$deploy_docs" = true ] ; then
    # Loop paths_all_sdists and build docs
    for p in "${paths_all_sdists[@]}"; do
        print_msg "pip install: $p"
        pip install $p
>>>>>>> a331f3bf
    done
    make -C docs/ html
    touch docs/_build/html/.nojekyll
fi<|MERGE_RESOLUTION|>--- conflicted
+++ resolved
@@ -1,20 +1,6 @@
 #!/bin/bash -e
 
 cd $TRAVIS_BUILD_DIR
-<<<<<<< HEAD
-
-###############
-## Variables ##
-###############
-ARTIFACTORY_API_KEY=$ARTIFACTORY_API_KEY_SHANE
-ARTIFACTORY_USERNAME=$ARTIFACTORY_USERNAME_SHANE
-
-# Write the version as environment variable.
-export SETUPTOOLS_SCM_PRETEND_VERSION=$NEW_VERSION
-
-paths_to_copy_to_artifactory=()
-=======
->>>>>>> a331f3bf
 
 paths_all_sdists=()
 
@@ -28,15 +14,12 @@
     "rc-cts"
 )
 
-<<<<<<< HEAD
-=======
 ###############
 ## Functions ##
 ###############
 print_msg () {
     printf "\n--------------------\n$1\n--------------------\n"
 }
->>>>>>> a331f3bf
 
 ##################
 ## Check params ##
@@ -47,8 +30,6 @@
     deploy=false
 fi
 
-<<<<<<< HEAD
-=======
 if [ $2 == "do_release" ]; then
     do_release=true
 else
@@ -61,24 +42,17 @@
     deploy_docs=false
 fi
 
->>>>>>> a331f3bf
 ###########
 ## Start ##
 ###########
 
-<<<<<<< HEAD
-=======
 print_msg "Writing .pypirc file"
 
->>>>>>> a331f3bf
 # Write .pypirc file
 sed -e "s|{{ARTIFACTORY_PYPI_REPO_URL}}|$ARTIFACTORY_PYPI_REPO_URL|" \
 -e "s|{{ARTIFACTORY_USERNAME}}|$ARTIFACTORY_USERNAME|" \
 -e "s|{{ARTIFACTORY_API_KEY}}|$ARTIFACTORY_API_KEY|" \
-<<<<<<< HEAD
-=======
 -e "s|{{PYPI_API_KEY}}|$PYPI_API_KEY|" \
->>>>>>> a331f3bf
 $PATH_TEMPLATE_PYPIRC > $HOME/.pypirc
 
 for p in "${package_names[@]}"; do
@@ -117,8 +91,6 @@
         print_msg "copying $package_name to Artifactory at: $ARTIFACTORY_REPO_LINK/$artifactory_path"
         # curl -H [header including the Artifactory API Key] -T [path to the file to upload to Artifactory] "https://na.artifactory.swg-devops.com/artifactory/<repo-name>/<path-in-repo>"
         curl -H "X-JFrog-Art-Api:${ARTIFACTORY_API_KEY}" -T $p "$ARTIFACTORY_REPO_LINK/$artifactory_path"
-<<<<<<< HEAD
-=======
     done
 fi
 
@@ -136,7 +108,6 @@
     for p in "${paths_all_sdists[@]}"; do
         print_msg "pip install: $p"
         pip install $p
->>>>>>> a331f3bf
     done
     make -C docs/ html
     touch docs/_build/html/.nojekyll
