--- conflicted
+++ resolved
@@ -157,22 +157,7 @@
 
     - stage: deploy documentation
       install:
-<<<<<<< HEAD
-        # Install sphinx to handle the rebuild and deploy of docs
-        - pip install sphinx
-        # Install each of the packages from their source so that their code and comments can be gathered
-        - pip install -e ./resilient
-        - pip install -e ./resilient-circuits
-        - pip install -e ./resilient-lib
-        - pip install -e ./resilient-sdk
-        - pip install -e ./pytest-resilient-circuits
-        - pip install -e ./rc-cts
-        - pip install -e ./rc-webserver
-        # Also install sphinx-material to update the theming of the resultant web page
-        - pip install git+https://github.com/bashtage/sphinx-material.git
-=======
       - pip install sphinx
->>>>>>> 5592348a
       script:
         - echo "Building packages in Python 3.6 and deploying Documentation"
         - ./travis-scripts/build_and_deploy_packages.sh no_deploy no_release deploy_docs
